--- conflicted
+++ resolved
@@ -59,19 +59,18 @@
     -webkit-mask-image: url(~resources/icons/select-all.svg);
   }
 
-<<<<<<< HEAD
+  &[aria-checked='true'] .item-icon {
+    background: var(--text-color);
+    mask-image: url(~resources/icons/select-all-checked.svg);
+    -webkit-mask-image: url(~resources/icons/select-all-checked.svg);
+  }
+}
+
 [role='menu'] [role='separator'] {
   background: var(--text-color-muted);
   height: 1px;
   margin: 0.5rem 1rem;
   list-style: none;
-=======
-  &[aria-checked='true'] .item-icon {
-    background: var(--text-color);
-    mask-image: url(~resources/icons/select-all-checked.svg);
-    -webkit-mask-image: url(~resources/icons/select-all-checked.svg);
-  }
->>>>>>> 56f1aaac
 }
 
 .item-icon,
