import './popup.scss';
import React, { ForwardedRef, forwardRef, useRef, useState } from 'react';

export interface ListboxProps {
  id?: string;
  /** When multiselectable is set to true, the click event handlers on the option elements must togggle the select state. */
  multiselectable?: boolean;
  children: ListboxChildren;
}

export type ListboxChild = React.ReactElement<OptionProps>;
export type ListboxChildren = ListboxChild | ListboxChild[] | React.ReactFragment;

export const Listbox = forwardRef(function ListBox(
  props: ListboxProps,
  ref: ForwardedRef<HTMLUListElement>,
) {
  const { id, multiselectable, children } = props;

  return (
    <ul
      ref={ref}
      id={id}
      role="listbox"
      className="combobox-popup"
      aria-multiselectable={multiselectable}
    >
      {children}
    </ul>
  );
});

export function useListboxFocus(
  listRef: React.RefObject<HTMLUListElement>,
): [focus: number, handleInput: (event: React.KeyboardEvent) => void] {
  const focus = useRef(0);
  const [activeIndex, setActiveIndex] = useState(0);

  const handleFocus = useRef((event: React.KeyboardEvent) => {
    if (listRef.current === null || listRef.current.childElementCount === 0) {
      return;
    }

    const scrollOpts: ScrollIntoViewOptions = { block: 'nearest' };
    const options = listRef.current.querySelectorAll(
      'li[role="option"]',
    ) as NodeListOf<HTMLLIElement>;
    const numOptions = options.length;
    focus.current = Math.min(numOptions - 1, focus.current);
    const activeElement = options[focus.current];
    switch (event.key) {
      case 'Enter':
        event.stopPropagation();
        activeElement.click();
        break;

      case 'ArrowUp': {
        event.stopPropagation();
        event.preventDefault();
        focus.current = (focus.current - 1 + numOptions) % numOptions;
        if (focus.current === numOptions - 1) {
          listRef.current.scrollTop = listRef.current.scrollHeight;
        } else {
          const prevElement = options[focus.current];
          prevElement.scrollIntoView(scrollOpts);
        }
        let previous = undefined;
        for (let i = 0; i < options.length; i++) {
          const element = options[i];
          if (element.dataset['focused'] === 'true') {
            element.dataset['focused'] = 'false';
            previous = i;
            break;
          }
        }
        if (previous === undefined) {
          focus.current = options.length - 1;
        }
        options[focus.current].dataset['focused'] = 'true';
        setActiveIndex(focus.current);
        break;
      }

      case 'ArrowDown': {
        event.stopPropagation();
        event.preventDefault();
        focus.current = (focus.current + 1) % numOptions;
        if (focus.current === 0) {
          listRef.current.scrollTop = 0;
        } else {
          const nextElement = options[focus.current];
          nextElement.scrollIntoView(scrollOpts);
        }
        let previous = undefined;
        for (let i = 0; i < options.length; i++) {
          const element = options[i];
          if (element.dataset['focused'] === 'true') {
            element.dataset['focused'] = 'false';
            previous = i;
            break;
          }
        }
        if (previous === undefined) {
          focus.current = 0;
        }
        options[focus.current].dataset['focused'] = 'true';
        setActiveIndex(focus.current);
        break;
      }

      // Note: no 'space' to select, since space is valid input for the input-field

      default:
        break;
    }
  });

  return [activeIndex, handleFocus.current];
}

export interface OptionProps {
  id?: string;
  value: string;
  selected?: boolean;
  /** The icon on the right side of the label because on the left is the checkmark already. */
  icon?: JSX.Element;
  onClick?: (event: React.MouseEvent<HTMLElement>) => void;
}

export const Option = ({ id, value, selected, onClick, icon }: OptionProps) => (
  <li
    id={id}
    role="option"
    className="combobox-popup-option"
    aria-selected={selected}
    onClick={onClick}
<<<<<<< HEAD
=======
    tabIndex={-1} // Important for focus handling!
>>>>>>> 7868fb18
  >
    <span className="combobox-popup-option-icon" aria-hidden>
      {icon}
    </span>
    {value}
  </li>
);<|MERGE_RESOLUTION|>--- conflicted
+++ resolved
@@ -134,10 +134,7 @@
     className="combobox-popup-option"
     aria-selected={selected}
     onClick={onClick}
-<<<<<<< HEAD
-=======
     tabIndex={-1} // Important for focus handling!
->>>>>>> 7868fb18
   >
     <span className="combobox-popup-option-icon" aria-hidden>
       {icon}
