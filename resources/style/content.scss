///////////////////////////////// Content area /////////////////////////////////
.quick-search {
  background: $dark-gray0;
  border-radius: 6px;
  position: sticky;
  width: calc(100% - 0.75rem);
  padding: 0 0.25rem;
  top: 0.2rem;
  z-index: 999;
  display: flex;
<<<<<<< HEAD
=======
  transition: max-height 200ms ease-in-out;
>>>>>>> 48417986
  border-bottom: 2px solid $black;
  box-shadow: $pt-dark-elevation-shadow-2;

  button.bp3-button {
    width: 30px;
    height: 30px;
    margin: auto;
    margin-top: 2px;
    background: none !important;
  }

  .bp3-button-group {
    .bp3-button {
      border-radius: 6px;
      // background: rgba(1, 1, 1, .1) !important;
      background: none !important;
    }

    .bp3-intent-primary {
      background: $blue1;
    }
  }

  .bp3-popover-wrapper,
  #criteria-list {
    padding: 4px;
    padding-top: 2px;
    padding-bottom: 2px;
  }

  #criteria-list {
    width: 100%;
  }

  .bp3-popover-target,
  .bp3-popover-wrapper {
    width: 100%;
  }
}

.quick-search-enter {
  max-height: 0px;
}

.quick-search-enter-active {
<<<<<<< HEAD
  max-height: 100px;
  transition: max-height 0.2s;
=======
  max-height: var(--toolbar-height);
  overflow: hidden;
>>>>>>> 48417986
}

.quick-search-exit {
  max-height: 100px;
}

.quick-search-exit-active {
<<<<<<< HEAD
  max-height: 0px;
  transition: max-height 0.2s;
}
.quick-search-exit-done {
  max-height: 0px;
=======
  max-height: 0;
  overflow: hidden;
>>>>>>> 48417986
}
.gallery-content {
  flex: 1;
  max-height: 100%;

  margin-left: 8px;
}

.gallery-content:not(.slide) {
  > div {
    // Fix for height cut-off when the quick search bar is open
    position: absolute !important;

    // No horizontal scrollbar
    overflow-x: hidden !important;
  }
}

// WIP > better general thumbsize. See if we kind find better size ratio for different screensize. 
// We'll have less loss of space perhaps
.thumbnail-small {
  /* --thumbnail-size: calc(100vw / 10); */
  /* --thumbnail-size: calc(calc(100vw / 10) - calc(10 * var(--thumbnail-margin))); */
  // --thumbnail-size: 82px;
  --thumbnail-size: 150px;
}
.thumbnail-medium {
  /* --thumbnail-size: calc(100vw / 6); */
  /* --thumbnail-size: calc(calc(100vw / 6) - calc(6 * var(--thumbnail-margin))); */
  // --thumbnail-size: 182px;
  --thumbnail-size: 250px;
}
.thumbnail-large {
  /* --thumbnail-size: calc(100vw / 4); */
  /* --thumbnail-size: calc(calc(100vw / 4) - calc(4 * var(--thumbnail-margin))); */
  // --thumbnail-size: 282px;
  --thumbnail-size: 350px;
}
.galleryItem {
  padding: 0.3rem 0 0 0;
}

/////////////////////// Thumbnail //////////////////////////////////
.thumbnail {
  height: var(--thumbnail-size);
  position: relative;
  overflow: hidden;

  .h4 {
    grid-area: title;
  }

  .img-wrapper {
    grid-area: image;
    width: var(--thumbnail-size);
    height: var(--thumbnail-size);
    display: flex;
    justify-content: center;
    align-items: center;
    border-radius: 0.25rem;
    // Allow dragging of images to elsewhere (drag-export)
    -webkit-user-drag: element;

    &:hover {
      background: none !important;
    }

    .placeholder {
      width: 100%;
      height: 100%;
    }

    > :first-child {
      clip-path: inset(0);
      transition: clip-path 0.2s $pt-transition-ease2, filter 0.2s $pt-transition-ease2;
    }

    img {
      background: var(--foreground-color);
      width: var(--thumbnail-size);
      height: var(--thumbnail-size);
      cursor: pointer;
      margin-left: auto;
      margin-right: auto;
      display: block;
<<<<<<< HEAD
      transform-origin: center;
      transition: 0.2s $pt-transition-cubic2;
      // transform: scale(1);
      // transition: 0.2s $pt-transition-cubic2;
=======
>>>>>>> 48417986
    }
  }

  &.selected .img-wrapper {
    background: $blue1;

<<<<<<< HEAD
    img {
      transform: scale(0.9);
      // transition: 0.2s $pt-transition-cubic2;
=======
    > :first-child {
      clip-path: inset(0.5rem round 0.125rem);
>>>>>>> 48417986
    }
  }

  &.open img {
    outline-color: red;
    outline-width: 5px;
    outline-offset: -5px;
    outline-style: solid;
  }

  &[data-dnd-target='true'] .img-wrapper {
    background: $yellow1;

    img {
      clip-path: inset(0.5rem round 0.125rem);
    }
  }

  .thumbnailTags {
    grid-area: tags;
    width: 100%;
    height: auto;
    padding: 0.4em 0.4rem 0.15rem 0.4rem;
    position: absolute;
    bottom: 0;
    background: none;
    > * {
      margin: 0.25em;
    }
  }
  &:hover .thumbnailTags {
    background-color: rgba(0, 0, 0, 0.25);
  }

  #fileInfo {
    grid-area: info;
  }
}

.image-error {
  display: flex;
  flex-direction: column;
  align-items: center;
  justify-content: center;
  text-align: center;
  height: 100%;
  width: 100%;
  background: var(--foreground-color);
}

// THUMBNAIL LOADER
.donut-loading {
  width: 2rem;
  height: 2rem;
  margin: 2rem;
  border-radius: 50%;
  border: 0.3rem solid rgba(var(--dark-gray4-rgb), 0.2);
  border-top-color: rgba(var(--dark-gray4-rgb), 0.7);
  animation: 1.5s spin infinite linear;
}

@keyframes spin {
  to {
    transform: rotate(360deg);
  }
}
/////////////////////// View methods //////////////////////////////////
.list .thumbnail {
  width: auto;
  display: grid;
  grid-column-gap: 1.5em;
  grid-template-columns: min-content 1fr;
  grid-template-areas:
    'image title'
    'image info'
    'image tags';

  span > * {
    text-align: left !important;
  }

  .thumbnailTags {
    display: block;
    position: relative;
    background: none !important;
    padding: 0.2rem 0.2rem 0.4rem 0;
    margin-left: -0.2rem;
    align-self: start;
  }

  .bp3-heading {
    margin-top: 0.25rem;
    padding-top: 0.25rem;
    padding-bottom: 0;
    margin-bottom: 0;
    align-self: end;
  }
}
.list div div > .list-item-even {
  background-color: rgba(102, 102, 102, 0.045);
}

.thumbnail-small.list {
  .bp3-heading {
    font-size: 16px;
    align-self: start;
  }
  #fileInfo {
    grid-row-gap: 0.02rem;
    line-height: 1rem;
  }
  .thumbnailTags {
    padding-top: 0;
    align-self: end;
  }
}

.grid .thumbnail {
  width: var(--thumbnail-size);

  &[data-dnd-target='true'] .thumbnailTags {
    display: block;
    overflow-y: hidden;
  }
  .thumbnailTags {
    transition: 0.25s $pt-transition-cubic2;
    max-height: 2.8em;
  }
  &:hover .thumbnailTags {
    max-height: var(--thumbnail-size);
    overflow-y: auto;
    overflow-x: hidden;
  }
  &[data-dnd-target='true'] .thumbnailTags {
    max-height: var(--thumbnail-size);
    overflow: hidden; // can't scroll while dropping
  }
}
// Fix for temp placeholder masonry smiley
.masonry {
  position: relative !important;
}

.thumb-square:not(.slide) img {
  object-fit: cover;
}
.thumb-letterbox:not(.slide) img {
  object-fit: contain;
}<|MERGE_RESOLUTION|>--- conflicted
+++ resolved
@@ -8,10 +8,6 @@
   top: 0.2rem;
   z-index: 999;
   display: flex;
-<<<<<<< HEAD
-=======
-  transition: max-height 200ms ease-in-out;
->>>>>>> 48417986
   border-bottom: 2px solid $black;
   box-shadow: $pt-dark-elevation-shadow-2;
 
@@ -53,39 +49,32 @@
 }
 
 .quick-search-enter {
-  max-height: 0px;
+  max-height: 0;
 }
 
 .quick-search-enter-active {
-<<<<<<< HEAD
-  max-height: 100px;
+  max-height: var(--toolbar-height);
   transition: max-height 0.2s;
-=======
+  overflow: hidden;
+}
+
+.quick-search-exit {
   max-height: var(--toolbar-height);
+}
+
+.quick-search-exit-active {
+  max-height: 0;
+  transition: max-height 0.2s;
   overflow: hidden;
->>>>>>> 48417986
-}
-
-.quick-search-exit {
-  max-height: 100px;
-}
-
-.quick-search-exit-active {
-<<<<<<< HEAD
-  max-height: 0px;
-  transition: max-height 0.2s;
-}
+}
+
 .quick-search-exit-done {
-  max-height: 0px;
-=======
   max-height: 0;
-  overflow: hidden;
->>>>>>> 48417986
-}
+}
+
 .gallery-content {
   flex: 1;
   max-height: 100%;
-
   margin-left: 8px;
 }
 
@@ -99,7 +88,7 @@
   }
 }
 
-// WIP > better general thumbsize. See if we kind find better size ratio for different screensize. 
+// WIP > better general thumbsize. See if we kind find better size ratio for different screensize.
 // We'll have less loss of space perhaps
 .thumbnail-small {
   /* --thumbnail-size: calc(100vw / 10); */
@@ -155,7 +144,7 @@
 
     > :first-child {
       clip-path: inset(0);
-      transition: clip-path 0.2s $pt-transition-ease2, filter 0.2s $pt-transition-ease2;
+      transition: clip-path 0.2s $pt-transition-cubic2, filter 0.2s $pt-transition-cubic2;
     }
 
     img {
@@ -166,27 +155,14 @@
       margin-left: auto;
       margin-right: auto;
       display: block;
-<<<<<<< HEAD
-      transform-origin: center;
-      transition: 0.2s $pt-transition-cubic2;
-      // transform: scale(1);
-      // transition: 0.2s $pt-transition-cubic2;
-=======
->>>>>>> 48417986
     }
   }
 
   &.selected .img-wrapper {
     background: $blue1;
 
-<<<<<<< HEAD
-    img {
-      transform: scale(0.9);
-      // transition: 0.2s $pt-transition-cubic2;
-=======
     > :first-child {
       clip-path: inset(0.5rem round 0.125rem);
->>>>>>> 48417986
     }
   }
 
