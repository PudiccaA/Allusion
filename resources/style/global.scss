<<<<<<< HEAD
// Viewport
=======
>>>>>>> 649477be
* {
  box-sizing: border-box;
}

fieldset {
  margin: 0;
  margin-bottom: 0.5rem;
  border: none;
  padding: 0;

  legend {
    display: block;
    font-weight: lighter;
    margin-bottom: 0.5rem;
  }

  label {
    display: block;
    margin-bottom: 0.25rem;
  }
}

input {
  color: inherit;
  padding: 0;
  padding-left: 0.25rem;
  line-height: 1.5rem;
}

// Global specific styles for the main window
#app {
  --thumbnail-size: 250px;
  --thumbnail-margin: 0.25rem;
  --mac-system-buttons-width: 5rem;
}

// Preview window layout definition
#preview {
  --window-titlebar-height: 0px; // No custom frame: Native title bar is currently enabled on all platforms
  --content-top: var(--toolbar-height);

  #toolbar {
    left: 0; // No #outliner-toggle
  }
  #content-view {
    left: 0; // No outliner
  }
}

.preloader {
  font-size: 18px;
  font-weight: 700;
  font-family: -apple-system, 'BlinkMacSystemFont', 'Segoe UI', 'Roboto', 'Oxygen', 'Ubuntu',
    'Cantarell', 'Open Sans', 'Helvetica Neue', 'Icons16', sans-serif;
  -webkit-font-smoothing: antialiased;
}

.contextMenuTarget {
  outline-color: $pt-intent-primary;
  outline-width: 2px;
  outline-offset: -2px;
  outline-style: solid;
}

/* 
// Custom scrollbar style
::-webkit-scrollbar {
  width: 10px;
}

/////////// Scroll bar (Track and handle) ///////////
.bp3-light {
  ::-webkit-scrollbar-track {
    background-color: $light-gray4;
  }
  ::-webkit-scrollbar-thumb {
    background-color: $light-gray2;
  }
  ::-webkit-scrollbar-thumb:hover {
    background-color: $light-gray5;
  }
}

.bp3-dark {
  ::-webkit-scrollbar-track {
    background-color: $dark-gray3;
  }
  ::-webkit-scrollbar-thumb {
    background-color: $dark-gray5;
  }
  ::-webkit-scrollbar-thumb:hover {
    background-color: $dark-gray6;
  }
} */

///////////////////////////////// Theme Colours /////////////////////////////////
// Todo: The nice thing about variables is that we can change them depending on the theme,
// instead of switching colors around like this
#preview,
#layout-container {
  background-color: transparent;
}

///////////////////////////////// Media Queries /////////////////////////////////
@media (max-width: 960px) {
  .toolbar-button-text:not(.always) {
    margin: 0;
    text-indent: -100vw;
    white-space: nowrap;
    overflow: hidden;
  }
}

///////////////////////////////// Misc /////////////////////////////////
// Error boundary (when app crashes)
.error-boundary .message {
  font-family: monospace;
  max-width: 120ch;
}

// Change icon color (black/white) based on its intent (like Blueprint's built-in icons)
.custom-icon {
  width: 1rem;
  height: 1rem;
  flex-shrink: 0;

  * {
    fill: currentColor;
  }
}
.custom-icon-128 > * {
  height: 8rem;
  width: 8rem;
}
.custom-icon-64 > * {
  height: 4rem;
  width: 4rem;
}
.custom-icon-48 > * {
  height: 3rem;
  width: 3rem;
}
.custom-icon-32 > * {
  height: 2rem;
  width: 2rem;
}

.file-dropper-overlay {
  margin: auto;

  &::backdrop {
    background-color: $blue-trans1;
  }

  > .dialog-content {
    width: 400px;
  }

  .quick-tags {
    text-align: center;
    margin-top: 20px !important;
  }
}

#toaster {
  position: absolute;
  right: 1rem;
  bottom: 0rem;
}

// TODO: Fix this when we have our own custom toaster, currently intefering with Blueprint
.toast {
  background: #3399ff;
  color: #ffffff;
  width: 22.5rem;
  // right: 1rem;
  // bottom: 1rem;
  margin-bottom: 1rem;
  padding: 0.25rem 0.5rem;
  z-index: 1;
  border-radius: 0.25rem;
  box-shadow: 3px 4px 6px 3px rgba(0, 0, 0, 0.2);
  display: flex;
  align-items: center;
  justify-content: space-between;
  div {
    display: flex;
    align-items: center;
    justify-content: space-between;
  }
  img,
  span {
    height: 1rem;
    margin: 0.25rem;
  }
  button {
    height: 1.5rem;
    min-width: 1.5rem;
    padding: 0.25rem;
    margin: 0.25rem;
    display: flex;
    align-items: center;

    background: rgba(0, 0, 0, 0);
    color: #ffffff;
    font-weight: bold;
    border: none;
    outline: none;
    border-radius: 0.25rem;
  }
  button:hover {
    background: rgba(255, 255, 255, 0.15);
    color: #ffffff;
  }
}

/////////////////// Transitions ///////////////////
///////////////////////////////////////////////////
@keyframes fade {
  0% {
    opacity: 0;
  }
  50% {
    opacity: 0.5;
  }
  100% {
    opacity: 1;
  }
}

// Styling to match Allusion Mockups
$pt-transition-cubic1: cubic-bezier(0.4, 1, 0.75, 0.9) !default;
$pt-transition-cubic2: cubic-bezier(0.4, 0, 0.2, 1) !default;
$pt-transition-cubic2-delay: cubic-bezier(0.4, 0, 0.2, 1) 0.8s !default;
$pt-transition-ease-bounce: cubic-bezier(0.54, 1.12, 0.38, 1.11) !default;
$pt-transition-duration: 100ms !default;<|MERGE_RESOLUTION|>--- conflicted
+++ resolved
@@ -1,7 +1,3 @@
-<<<<<<< HEAD
-// Viewport
-=======
->>>>>>> 649477be
 * {
   box-sizing: border-box;
 }
