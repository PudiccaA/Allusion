--- conflicted
+++ resolved
@@ -330,21 +330,4 @@
   100% {
     opacity: 1;
   }
-<<<<<<< HEAD
-}
-
-.color-black {
-  color: black;
-  transition: color 0.2s ease;
-}
-
-.color-white {
-  color: white;
-  transition: color 0.2s ease;
-}
-
-.inline {
-  display: inline;
-=======
->>>>>>> 18589a19
 }