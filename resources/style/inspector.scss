///////////////////////////////// Inspector /////////////////////////////////
#inspector {
  grid-area: inspector;
  overflow: auto;
  flex-shrink: 0;
  max-width: var(--inspector-width);
  overflow-x: hidden;
<<<<<<< HEAD
  transition: max-width 120ms $pt-transition-cubic2;
=======
  transition: max-width 200ms ease-in-out; // 120ms $pt-transition-cubic2
>>>>>>> 6a78f2a5

  // Sidebar CSS transition
  &.sliding-sidebar-enter {
    max-width: 0;
  }
  &.sliding-sidebar-enter-active {
    max-width: var(--inspector-width);
  }
  &.sliding-sidebar-exit {
    max-width: var(--inspector-width);
  }
  &.sliding-sidebar-exit-active {
    max-width: 0;
  }

  > section {
    // Don't squash content of aside during parent transition
    width: var(--inspector-width);
    border-bottom: 2px solid var(--background-separator-color);
    padding: 1em;
  }

  .inpectorHeading {
    font-weight: bold;
  }

  #filePreview {
    border-bottom: 0;
    padding-bottom: 0;
  }

  #fileOverview {
    text-align: left;
  }
}

// File info
#fileInfo {
  display: grid;
  align-self: center;
  grid-template-columns: auto 1fr;
  grid-column-gap: 1rem;
  grid-row-gap: 0.25rem;
  height: fit-content;

  > div {
    white-space: nowrap;
    overflow: hidden;
    text-overflow: ellipsis;
  }

  small.bp3-label {
    color: --var(--text-muted-color);
    opacity: 0.7;
  }
}

.fileInfoValue {
  text-align: left;
}

#filePreview > img {
  // padding: 0.3em;
  // background-color: #333333;
  width: 100%;
  max-height: calc(var(--inspector-width) - 2em);
  object-fit: contain;
}

#filePreview > #stack {
  margin: 0;
  width: 100%;
  max-height: calc(var(--inspector-width) - 2em);
  overflow: hidden;

  img {
    max-width: 100%;
    position: absolute;
    top: 0;
    left: 0;
    transition: all 0.3s;

    &:last-child {
      position: relative;
    }
  }

  &.stack-queue {
    transform: scale(0.9);
    padding-top: 50px;
    margin-top: 50px;

    > img {
      transform-origin: 50% -50%;

      @for $i from 0 through 5 {
        &:nth-child(#{$i}) {
          transform: scale(calc(1 - 0.1 * #{$i}));
          z-index: calc(5 - #{$i});
        }
      }

      &:hover {
        // transform: scale(1);
        // z-index: -1;
        opacity: 0.1;
      }
    }
  }
}

#filePreview > #carousel {
  overflow: hidden;
  margin: 0;
  height: 400px;
  max-height: 400px;

  @keyframes fade-in {
    0% {
      opacity: 0;
    }
    100% {
      opacity: 1;
    }
  }
  .item-enter {
    animation: highlight-green-fade 0.2s ease;
  }

  @keyframes fade-out {
    0% {
      opacity: 1;
    }
    100% {
      opacity: 0;
    }
  }
  .item-exit {
    animation: highlight-fade-remove 0.2s ease;
  }

  // display: flex;
  // align-items: center;
  // justify-content: center;

  > div {
    width: 100%;
    transition: all 0.2s ease;
    opacity: 1;

    > * {
      // object-fit: contain;
      // width: 100%;
      // display:block;
      // margin-left:auto;
      // margin-right:auto;
      width: 100%;
      box-shadow: $pt-dark-elevation-shadow-2;
      transform-origin: center;
      transition: all 0.2s ease;

      // TODO: Try making all images quare, to avoid having to deal with different aspect ratios
    }

    @for $i from 0 through 10 {
      &.child-#{$i} {
        height: 0px; //16px;
        // margin-top: -16px;
        // height: calc(8px + 4px * #{$i});
        // opacity: calc(0.5 + 0.1 * #{$i});

        > * {
          transform: scale(calc(0.5 + 0.1 * #{$i})) translateY(calc(32px * #{$i} - 64px));
          // z-index: calc(5 - #{$i});
          filter: brightness(calc(0.4 + 0.1 * #{$i}));

          &:hover {
            filter: brightness(calc(0.5 + 0.1 * #{$i}));
          }
        }
      }
    }
  }
}

// File tag (kind of global style)
#fileTag .bp3-popover-target,
#inspector .bp3-popover-target {
  width: 100%;
}

// .bp3-popover-content #fileTag .bp3-popover-target:nth-child(1),
// .bp3-dialog .bp3-popover-target:nth-child(1) {
//   background-color: $light-gray4;
// }

#fileTag .bp3-tag {
  margin-bottom: 5px;
  margin-right: 5px;
}

.bp3-tag-remove:hover {
  // transition: background-color 100ms cubic-bezier(0.4, 1, 0.75, 0.9);
  transition: background-color 0.2s cubic-bezier(0.4, 0, 0.2, 1);
}<|MERGE_RESOLUTION|>--- conflicted
+++ resolved
@@ -5,11 +5,7 @@
   flex-shrink: 0;
   max-width: var(--inspector-width);
   overflow-x: hidden;
-<<<<<<< HEAD
-  transition: max-width 120ms $pt-transition-cubic2;
-=======
   transition: max-width 200ms ease-in-out; // 120ms $pt-transition-cubic2
->>>>>>> 6a78f2a5
 
   // Sidebar CSS transition
   &.sliding-sidebar-enter {
