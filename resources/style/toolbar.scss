--- conflicted
+++ resolved
@@ -4,11 +4,6 @@
   display: grid;
   gap: 1rem;
   padding: 0 0.5rem;
-<<<<<<< HEAD
-  border-bottom: 2px solid $dark-gray0;
-  border-left: 1px solid $dark-gray0;
-  border-right: 1px solid $dark-gray0;
-=======
   border-bottom: 2px solid var(--background-separator-color);
   border-left: 1px solid var(--background-separator-color);
   border-right: 1px solid var(--background-separator-color);
@@ -30,7 +25,6 @@
     grid-template-columns: var(--outliner-width) 1fr min-content var(--window-system-buttons-width);
     grid-template-areas: 'outliner-toolbar main-toolbar inspector-toolbar .';
   }
->>>>>>> 6a78f2a5
 
   // Since the toolbar is acting as the frame, it should be draggable to move the window around
   -webkit-app-region: drag;
@@ -72,8 +66,6 @@
   // margin-top: .25rem;
   display: flex;
   align-items: center;
-<<<<<<< HEAD
-=======
 
   .bp3-button {
     padding: 0;
@@ -82,7 +74,6 @@
   .bp3-switch {
     margin: 0;
   }
->>>>>>> 6a78f2a5
 }
 
 #main-toolbar {
@@ -111,56 +102,6 @@
   .close:hover {
     border-bottom: 2px solid $danger;
   }
-<<<<<<< HEAD
-
-  button {
-    width: 2.5rem;
-    font-size: 0.675rem;
-  }
-}
-
-// Invisible region in order to still resize the window by dragging from the top when not maximized
-#window-resize-area {
-  -webkit-app-region: no-drag;
-  position: absolute;
-  top: 0;
-  left: 0;
-  width: 100%;
-  height: 4px;
-}
-
-.vertical-toolbar {
-  #toolbar {
-    width: var(--toolbar-height);
-    height: 100vh;
-    display: flex;
-    flex-direction: column;
-    justify-content: space-between;
-    align-items: center;
-    padding: 0.5rem 0;
-    border-right: 1px solid $dark-gray0;
-
-    #outliner {
-      margin-top: var(--toolbar-height);
-    }
-
-    #outliner-toolbar,
-    #inspector-toolbar {
-      flex-direction: column;
-    }
-  }
-
-  #main-toolbar {
-    height: var(--toolbar-height);
-    background-color: var(--foreground-color);
-    border-bottom: 2px solid $dark-gray0;
-    border-left: 1px solid $dark-gray0;
-    justify-content: space-between;
-
-    .bp3-button {
-      background: transparent;
-    }
-=======
 
   button {
     width: 2.5rem;
@@ -205,7 +146,6 @@
     border-bottom: 2px solid var(--background-separator-color);
     border-left: 1px solid var(--background-separator-color);
     justify-content: space-between;
->>>>>>> 6a78f2a5
 
     // Since the toolbar is acting as the frame, it should be draggable to move the window around
     -webkit-app-region: drag;
