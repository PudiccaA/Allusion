--- conflicted
+++ resolved
@@ -29,10 +29,6 @@
     "electron-packager": "^13.0.1",
     "file-loader": "^3.0.1",
     "html-webpack-plugin": "^3.2.0",
-<<<<<<< HEAD
-    "ncp": "^2.0.0",
-=======
->>>>>>> 0cbca666
     "prettier": "^1.15.3",
     "style-loader": "^0.23.1",
     "ts-loader": "^5.3.2",
