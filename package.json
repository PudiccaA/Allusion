{
  "name": "allusion",
  "productName": "Allusion",
<<<<<<< HEAD
  "version": "1.0.0-rc6.1-c0.2",
=======
  "version": "1.0.0-rc8",
>>>>>>> 6fa1b598
  "description": "A tool for managing your visual library",
  "main": "build/main.bundle.js",
  "scripts": {
    "dev": "webpack --watch --config ./webpack.dev.js --progress --color",
    "production": "webpack --config ./webpack.prod.js",
    "start": "electron ./build/main.bundle.js",
    "lint": "eslint src/**/*{ts,tsx} widgets/**/*{ts,tsx} --fix",
    "test": "jest",
    "package": "yarn build && electron-builder",
    "logo": "ncp ./resources/logo/icns/allusion-logomark-fc.icns ./build/icon.icns && ncp ./resources/logo/ico/allusion-logomark-fc-256x256.ico ./build/icon.ico",
    "build": "rimraf dist && yarn production && yarn logo",
    "pack": "electron-builder --dir",
    "dist": "electron-builder",
    "build:masonry": "cd wasm/wasm-build && cargo run masonry masonry/masonry-scalar && cargo run masonry masonry/masonry-simd -- -C target-feature=+simd128",
    "build:exr": "cd wasm/wasm-build && cargo run exr-decoder exr"
  },
  "build": {
    "appId": "com.allusion-app.allusion",
    "productName": "Allusion",
    "mac": {
      "category": "public.app-category.graphics-design",
      "extraResources": [
        "resources/exiftool/exiftool.pl",
        "resources/exiftool/lib",
        "resources/exiftool/.Exiftool_config"
      ]
    },
    "dmg": {
      "icon": false
    },
    "linux": {
      "target": [
        "AppImage"
      ],
      "category": "Graphics",
      "extraResources": [
        "resources/exiftool/exiftool.pl",
        "resources/exiftool/lib",
        "resources/exiftool/.Exiftool_config"
      ]
    },
    "win": {
      "target": [
        "nsis",
        "portable"
      ],
      "extraResources": [
        "resources/exiftool/exiftool.exe",
        "resources/exiftool/.Exiftool_config"
      ]
    },
    "extraResources": [
      "resources/themes"
    ],
    "nsis": {
      "oneClick": false,
      "allowToChangeInstallationDirectory": true
    },
    "portable": {
      "artifactName": "${productName}Portable.${version}.${ext}"
    },
    "files": [
      "!node_modules",
      "build/**/*",
      "package.json"
    ],
    "asar": true
  },
  "repository": {
    "type": "git",
    "url": "git+https://github.com/allusion-app/Allusion.git"
  },
  "author": "Allusion-App",
  "license": "ISC",
  "bugs": {
    "url": "https://github.com/allusion-app/Allusion/issues"
  },
  "homepage": "https://github.com/allusion-app/Allusion#readme",
  "devDependencies": {
    "@svgr/webpack": "^6.1.2",
    "@types/chrome": "^0.0.86",
    "@types/fs-extra": "^9.0.0",
    "@types/jest": "^27.4.0",
    "@types/offscreencanvas": "^2019.6.2",
    "@types/react": "^17.0.38",
    "@types/react-dom": "^17.0.11",
    "@types/react-window": "^1.8.5",
    "@types/utif": "^3.0.1",
    "@types/uuid": "^8.3.0",
    "@typescript-eslint/eslint-plugin": "^5.9.0",
    "@typescript-eslint/parser": "^5.9.0",
    "css-loader": "^6.5.1",
    "electron": "18.0.0",
    "electron-builder": "^22.14.13",
    "eslint": "^8.6.0",
    "eslint-config-prettier": "^8.3.0",
    "eslint-plugin-prettier": "^4.0.0",
    "eslint-plugin-react": "^7.28.0",
    "eslint-plugin-react-hooks": "^4.3.0",
    "html-webpack-plugin": "^5.5.0",
    "jest": "^27.4.7",
    "mini-css-extract-plugin": "^2.4.6",
    "ncp": "^2.0.0",
    "node-loader": "^2.0.0",
    "normalize.css": "^8.0.1",
    "prettier": "^2.5.1",
    "rimraf": "^3.0.2",
    "sass": "^1.47.0",
    "sass-loader": "^12.4.0",
    "style-loader": "^3.3.1",
    "ts-jest": "^27.1.2",
    "ts-loader": "^9.2.6",
    "typescript": "^4.4.4",
    "webpack": "^5.65.0",
    "webpack-cli": "^4.9.1"
  },
  "dependencies": {
    "@floating-ui/core": "^0.6.1",
    "@floating-ui/react-dom": "^0.6.0",
    "chokidar": "^3.5.2",
    "comlink": "^4.3.1",
    "dexie": "^3.2.0",
    "dexie-export-import": "^1.0.3",
    "electron-updater": "^5.0.0",
    "fs-extra": "^10.0.0",
    "mobx": "^6.3.12",
    "mobx-react-lite": "^3.2.3",
    "node-exiftool": "^2.3.0",
    "node-stream-zip": "^1.15.0",
    "react": "^17.0.2",
    "react-colorful": "^5.5.1",
    "react-dom": "^17.0.2",
    "react-window": "^1.8.6",
    "sourcemapped-stacktrace": "^1.1.11",
    "utif": "^3.1.0",
    "uuid": "^8.3.2",
    "wasm-feature-detect": "^1.2.11"
  }
}<|MERGE_RESOLUTION|>--- conflicted
+++ resolved
@@ -1,11 +1,7 @@
 {
   "name": "allusion",
   "productName": "Allusion",
-<<<<<<< HEAD
-  "version": "1.0.0-rc6.1-c0.2",
-=======
   "version": "1.0.0-rc8",
->>>>>>> 6fa1b598
   "description": "A tool for managing your visual library",
   "main": "build/main.bundle.js",
   "scripts": {
