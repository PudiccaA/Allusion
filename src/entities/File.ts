<<<<<<< HEAD
import fse from 'fs-extra';
=======
import ImageSize from 'image-size';
import { ISizeCalculationResult } from 'image-size/dist/types/interface';
>>>>>>> 3298b6fb
import {
  action,
  IReactionDisposer,
  makeObservable,
  observable,
  ObservableSet,
  reaction,
} from 'mobx';
import Path from 'path';
import ExifIO from 'src/backend/ExifIO';
import FileStore from 'src/frontend/stores/FileStore';
<<<<<<< HEAD
=======
import { FileStats } from 'src/frontend/stores/LocationStore';
import { promisify } from 'util';
>>>>>>> 3298b6fb
import { ID, IResource, ISerializable } from './ID';
import { ClientTag } from './Tag';

export const IMG_EXTENSIONS = [
  'gif',
  'png',
  'apng', // animated png
  'jpg',
  'jpeg',
  'jfif',
  'webp',
  'tif',
  'tiff',
  'bmp',
  'svg',
  'psd', // Photoshop
  'kra', // Krita
  // 'xcf', // Gimp
  'exr', // OpenEXR
  // 'raw', there are many RAW file extensions :( https://fileinfo.com/filetypes/camera_raw
  // 'avif',
  // 'heic', // not supported by Sharp out of the box https://github.com/lovell/sharp/issues/2871
  // TODO: 'blend', raw, etc.?
] as const;
export type IMG_EXTENSIONS_TYPE = typeof IMG_EXTENSIONS[number];

/** Retrieved file meta data information */
interface IMetaData {
<<<<<<< HEAD
  name: string; // Duplicate data; also in path. Used for DB queries
  extension: IMG_EXTENSIONS_TYPE; // in lowercase, without the dot
=======
  /** Duplicate data; also exists as part of the absolutePath. Used for DB queries */
  name: string;
  /** in lowercase, without the dot */
  extension: string;
  /** Size in bytes */
>>>>>>> 3298b6fb
  size: number;
  width: number;
  height: number;
  /** Date when this file was created (from the OS, not related to Allusion) */
  dateCreated: Date;
}

/* A File as it is represented in the Database */
export interface IFile extends IMetaData, IResource {
  locationId: ID;
  /** Path relative to Location */
  relativePath: string;
  absolutePath: string;
  tags: ID[];
  /** When the file was imported into Allusion */
  dateAdded: Date;
  /** When the file was modified in Allusion, not related to OS modified date */
  dateModified: Date;
  /**
   * When the file was last indexed in Allusion: concerning the metadata and thumbnail.
   * If the system's modified date of the file exceeds this date, those properties shoudld be re-initialized
   **/
  dateLastIndexed: Date;
}

/**
 * A File as it is stored in the Client.
 * It is stored in a MobX store, which can observe changed made to it and subsequently
 * update the entity in the backend.
 */
export class ClientFile implements ISerializable<IFile> {
  private store: FileStore;
  private saveHandler: IReactionDisposer;
  private autoSave: boolean = true;

  readonly id: ID;
  readonly locationId: ID;
  readonly relativePath: string;
  readonly absolutePath: string;
  readonly tags: ObservableSet<ClientTag>;
  readonly size: number;
  readonly width: number;
  readonly height: number;
  readonly dateAdded: Date;
  readonly dateCreated: Date;
  readonly dateModified: Date;
  readonly dateLastIndexed: Date;
  readonly name: string;
  readonly extension: IMG_EXTENSIONS_TYPE;
  /** Same as "name", but without extension */
  readonly filename: string;

  @observable thumbnailPath: string = '';

  // Is undefined until existence check has been completed
  @observable isBroken?: boolean;

  constructor(store: FileStore, fileProps: IFile) {
    this.store = store;

    this.id = fileProps.id;
    this.locationId = fileProps.locationId;
    this.relativePath = fileProps.relativePath;
    this.size = fileProps.size;
    this.width = fileProps.width;
    this.height = fileProps.height;
    this.dateAdded = fileProps.dateAdded;
    this.dateCreated = fileProps.dateCreated;
    this.dateModified = fileProps.dateModified;
    this.dateLastIndexed = fileProps.dateLastIndexed;
    this.name = fileProps.name;
    this.extension = fileProps.extension;

    const location = store.getLocation(this.locationId);
    this.absolutePath = Path.join(location.path, this.relativePath);

    const base = Path.basename(this.relativePath);
    this.filename = base.substr(0, base.lastIndexOf('.'));

    this.tags = observable(this.store.getTags(fileProps.tags));

    // observe all changes to observable fields
    this.saveHandler = reaction(
      // We need to explicitly define which values this reaction should react to
      () => this.serialize(),
      // Then update the entity in the database
      (file) => {
        // Remove reactive properties, since observable props are not accepted in the backend
        if (this.autoSave) {
          this.store.save(file);
        }
      },
      { delay: 500 },
    );

    makeObservable(this);
  }

  @action.bound setThumbnailPath(thumbnailPath: string): void {
    this.thumbnailPath = thumbnailPath;
  }

  @action.bound addTag(tag: ClientTag): void {
    const hasTag = this.tags.has(tag);
    if (!hasTag) {
      this.tags.add(tag);
      tag.incrementFileCount();

      if (this.tags.size === 0) {
        this.store.decrementNumUntaggedFiles();
      }
    }
  }

  @action.bound removeTag(tag: ClientTag): void {
    const hadTag = this.tags.delete(tag);
    if (hadTag) {
      tag.decrementFileCount();

      if (this.tags.size === 0) {
        this.store.incrementNumUntaggedFiles();
      }
    }
  }

  @action.bound clearTags(): void {
    if (this.tags.size > 0) {
      this.store.incrementNumUntaggedFiles();
      this.tags.forEach((tag) => tag.decrementFileCount());
      this.tags.clear();
    }
  }

  @action.bound setBroken(isBroken: boolean): void {
    this.isBroken = isBroken;
    this.autoSave = !isBroken;
  }

  @action.bound updateTagsFromBackend(tags: ClientTag[]): void {
    this.tags.replace(tags);
  }

  serialize(): IFile {
    return {
      id: this.id,
      locationId: this.locationId,
      relativePath: this.relativePath,
      absolutePath: this.absolutePath,
      tags: Array.from(this.tags, (t) => t.id), // removes observable properties from observable array
      size: this.size,
      width: this.width,
      height: this.height,
      dateAdded: this.dateAdded,
      dateCreated: this.dateCreated,
      dateModified: this.dateModified,
      dateLastIndexed: this.dateLastIndexed,
      name: this.name,
      extension: this.extension,
    };
  }

  dispose(): void {
    this.autoSave = false;
    // clean up the observer
    this.saveHandler();
  }
}

/** Should be called when after constructing a file before sending it to the backend. */
<<<<<<< HEAD
export async function getMetaData(path: string, exifIO: ExifIO): Promise<IMetaData> {
  const stats = await fse.stat(path);
  const dimensions = await exifIO.getDimensions(path);
=======
export async function getMetaData(stats: FileStats): Promise<IMetaData> {
  const path = stats.absolutePath;
  let dimensions: ISizeCalculationResult | undefined;
  try {
    dimensions = await sizeOf(path);
  } catch (e) {
    if (!dimensions) {
      console.error('Could not find dimensions for ', path, e, stats);
    }
    // TODO: Remove image? Probably unsupported file type
  }
>>>>>>> 3298b6fb

  return {
    name: Path.basename(path),
    extension: Path.extname(path).slice(1).toLowerCase() as IMG_EXTENSIONS_TYPE,
    size: stats.size,
<<<<<<< HEAD
    width: dimensions?.width ?? 0,
    height: dimensions?.height ?? 0,
    dateCreated: stats.birthtime,
=======
    width: (dimensions && dimensions.width) || 0,
    height: (dimensions && dimensions.height) || 0,
    dateCreated: stats.dateCreated,
>>>>>>> 3298b6fb
  };
}<|MERGE_RESOLUTION|>--- conflicted
+++ resolved
@@ -1,9 +1,3 @@
-<<<<<<< HEAD
-import fse from 'fs-extra';
-=======
-import ImageSize from 'image-size';
-import { ISizeCalculationResult } from 'image-size/dist/types/interface';
->>>>>>> 3298b6fb
 import {
   action,
   IReactionDisposer,
@@ -15,11 +9,7 @@
 import Path from 'path';
 import ExifIO from 'src/backend/ExifIO';
 import FileStore from 'src/frontend/stores/FileStore';
-<<<<<<< HEAD
-=======
 import { FileStats } from 'src/frontend/stores/LocationStore';
-import { promisify } from 'util';
->>>>>>> 3298b6fb
 import { ID, IResource, ISerializable } from './ID';
 import { ClientTag } from './Tag';
 
@@ -48,16 +38,11 @@
 
 /** Retrieved file meta data information */
 interface IMetaData {
-<<<<<<< HEAD
-  name: string; // Duplicate data; also in path. Used for DB queries
-  extension: IMG_EXTENSIONS_TYPE; // in lowercase, without the dot
-=======
   /** Duplicate data; also exists as part of the absolutePath. Used for DB queries */
   name: string;
   /** in lowercase, without the dot */
-  extension: string;
+  extension: IMG_EXTENSIONS_TYPE;
   /** Size in bytes */
->>>>>>> 3298b6fb
   size: number;
   width: number;
   height: number;
@@ -227,36 +212,16 @@
 }
 
 /** Should be called when after constructing a file before sending it to the backend. */
-<<<<<<< HEAD
-export async function getMetaData(path: string, exifIO: ExifIO): Promise<IMetaData> {
-  const stats = await fse.stat(path);
+export async function getMetaData(stats: FileStats, exifIO: ExifIO): Promise<IMetaData> {
+  const path = stats.absolutePath;
   const dimensions = await exifIO.getDimensions(path);
-=======
-export async function getMetaData(stats: FileStats): Promise<IMetaData> {
-  const path = stats.absolutePath;
-  let dimensions: ISizeCalculationResult | undefined;
-  try {
-    dimensions = await sizeOf(path);
-  } catch (e) {
-    if (!dimensions) {
-      console.error('Could not find dimensions for ', path, e, stats);
-    }
-    // TODO: Remove image? Probably unsupported file type
-  }
->>>>>>> 3298b6fb
 
   return {
     name: Path.basename(path),
     extension: Path.extname(path).slice(1).toLowerCase() as IMG_EXTENSIONS_TYPE,
     size: stats.size,
-<<<<<<< HEAD
     width: dimensions?.width ?? 0,
     height: dimensions?.height ?? 0,
-    dateCreated: stats.birthtime,
-=======
-    width: (dimensions && dimensions.width) || 0,
-    height: (dimensions && dimensions.height) || 0,
     dateCreated: stats.dateCreated,
->>>>>>> 3298b6fb
   };
 }