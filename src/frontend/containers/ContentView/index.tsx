--- conflicted
+++ resolved
@@ -40,11 +40,7 @@
   );
 
   return (
-<<<<<<< HEAD
-    <main id="content-view" onKeyDown={handleShortcuts} onBlur={handleBlur}>
-=======
-    <main onKeyDown={handleShortcuts}>
->>>>>>> 3cda0d7c
+    <main id="content-view" onKeyDown={handleShortcuts}>
       <Gallery />
     </main>
   );
