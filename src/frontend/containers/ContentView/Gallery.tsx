import { action, runInAction } from 'mobx';
import { observer } from 'mobx-react-lite';
import React, { useCallback, useEffect, useMemo, useRef, useState } from 'react';
import { FixedSizeList } from 'react-window';
import { RendererMessenger } from 'src/Messaging';
import { ClientFile } from '../../../entities/File';
import FileStore from '../../stores/FileStore';
import UiStore, { ViewMethod } from '../../stores/UiStore';
<<<<<<< HEAD
import { throttle } from '../../utils';
import { DnDAttribute, DnDType } from '../Outliner/TagsPanel/dnd';
=======
import { IconSet } from 'widgets';
import { MenuItem, MenuDivider } from 'widgets/menus';
>>>>>>> 649477be
import { GridCell, ListCell } from './GalleryItem';
import MasonryRenderer from './Masonry/MasonryRenderer';
import { MissingFileMenuItems, FileViewerMenuItems, ExternalAppMenuItems } from './menu-items';
import SlideMode from './SlideMode';

type Dimension = { width: number; height: number };
type UiStoreProp = { uiStore: UiStore };
type FileStoreProp = { fileStore: FileStore };

export interface ILayoutProps extends UiStoreProp, FileStoreProp {
  contentRect: Dimension;
  select: (file: ClientFile, selectAdditive: boolean, selectRange: boolean) => void;
  lastSelectionIndex: React.MutableRefObject<number | undefined>;
  /** menu: [fileMenu, externalMenu] */
  showContextMenu: (x: number, y: number, menu: [JSX.Element, JSX.Element]) => void;
}

const Layout = ({
  contentRect,
  showContextMenu,
  uiStore,
  fileStore,
}: Omit<ILayoutProps, 'select' | 'lastSelectionIndex'>) => {
  // Todo: Select by dragging a rectangle shape
  // Could maybe be accomplished with https://developer.mozilla.org/en-US/docs/Web/API/Intersection_Observer_API
  // Also take into account scrolling when dragging while selecting

  /** The first item that is selected in a multi-selection */
  const initialSelectionIndex = useRef<number>();
  /** The last item that is selected in a multi-selection */
  const lastSelectionIndex = useRef<number>();

  const handleFileSelect = useCallback(
    (selectedFile: ClientFile, toggleSelection: boolean, rangeSelection: boolean) => {
      /** The index of the actived item */
      const i = fileStore.getIndex(selectedFile.id);

      // If nothing is selected, initialize the selection range and select that single item
      if (lastSelectionIndex.current === undefined) {
        initialSelectionIndex.current = i;
        lastSelectionIndex.current = i;
        uiStore.toggleFileSelection(selectedFile);
        return;
      }
      // Mark this index as the last item that was selected
      lastSelectionIndex.current = i;

      if (rangeSelection && initialSelectionIndex.current !== undefined) {
        if (i === undefined) {
          return;
        }
        if (i < initialSelectionIndex.current) {
          uiStore.selectFileRange(i, initialSelectionIndex.current, toggleSelection);
        } else {
          uiStore.selectFileRange(initialSelectionIndex.current, i, toggleSelection);
        }
      } else if (toggleSelection) {
        uiStore.toggleFileSelection(selectedFile);
        initialSelectionIndex.current = fileStore.getIndex(selectedFile.id);
      } else {
        uiStore.selectFile(selectedFile, true);
        initialSelectionIndex.current = fileStore.getIndex(selectedFile.id);
      }
    },
    [fileStore, uiStore],
  );

  // Reset selection range when number of items changes: Else you can get phantom files when continuing your selection
  useEffect(() => {
    initialSelectionIndex.current = undefined;
    lastSelectionIndex.current = undefined;
  }, [fileStore.fileList.length]);

  useEffect(() => {
    const onKeyDown = (e: KeyboardEvent) => {
      let index = lastSelectionIndex.current;
      if (index === undefined) {
        return;
      }
      if (e.key === 'ArrowLeft' && index > 0) {
        index -= 1;
      } else if (e.key === 'ArrowRight' && index < fileStore.fileList.length - 1) {
        index += 1;
      } else {
        return;
      }
      handleFileSelect(fileStore.fileList[index], e.ctrlKey || e.metaKey, e.shiftKey);
    };

    const throttledKeyDown = throttle(onKeyDown, 50);

    window.addEventListener('keydown', throttledKeyDown);
    return () => window.removeEventListener('keydown', throttledKeyDown);
  }, [fileStore, handleFileSelect]);

  if (uiStore.isSlideMode) {
    return <SlideMode contentRect={contentRect} />;
  }
  if (contentRect.width < 10) {
    return null;
  }
  switch (uiStore.method) {
    case ViewMethod.Grid:
      return (
        <GridGallery
          contentRect={contentRect}
          select={handleFileSelect}
          lastSelectionIndex={lastSelectionIndex}
          showContextMenu={showContextMenu}
          uiStore={uiStore}
          fileStore={fileStore}
        />
      );
    case ViewMethod.MasonryVertical:
    case ViewMethod.MasonryHorizontal:
      return (
        <MasonryRenderer
          contentRect={contentRect}
          type={uiStore.method}
          lastSelectionIndex={lastSelectionIndex}
          showContextMenu={showContextMenu}
          select={handleFileSelect}
          uiStore={uiStore}
          fileStore={fileStore}
        />
      );
    case ViewMethod.List:
      return (
        <ListGallery
          contentRect={contentRect}
          select={handleFileSelect}
          lastSelectionIndex={lastSelectionIndex}
          showContextMenu={showContextMenu}
          uiStore={uiStore}
          fileStore={fileStore}
        />
      );
    default:
      return null;
  }
};

// Some extra padding in the Grid view, so that the scrollbar will not overlap with the content
const CONTENT_PADDING_RIGHT = 12;

// TODO: Move views to separate files
const GridGallery = observer((props: ILayoutProps) => {
  const { contentRect, select, lastSelectionIndex, showContextMenu, uiStore, fileStore } = props;
  const { fileList } = fileStore;
  const [minSize, maxSize] = useMemo(() => getThumbnailSize(uiStore.thumbnailSize), [
    uiStore.thumbnailSize,
  ]);
  const [[numColumns, cellSize], setDimensions] = useState([0, 0]);

  useEffect(() => {
    const timeoutID = setTimeout(() => {
      setDimensions(get_column_layout(contentRect.width - CONTENT_PADDING_RIGHT, minSize, maxSize));
    }, 50);

    return () => clearTimeout(timeoutID);
  }, [contentRect.width, maxSize, minSize]);

  const numRows = useMemo(() => (numColumns > 0 ? Math.ceil(fileList.length / numColumns) : 0), [
    fileList.length,
    numColumns,
  ]);

  const ref = useRef<FixedSizeList>(null);
  const innerRef = useRef<HTMLElement>(null);
  // FIXME: Hardcoded until responsive design is done.
  const TOOLBAR_HEIGHT = 48;
  const intersectionObserver = useRef(
    new IntersectionObserver(
      (entries) => {
        for (const e of entries) {
          // Rounding is expensive, so we check if it whithin the toolbar bottom edge.
          if (e.isIntersecting && e.intersectionRect.y < TOOLBAR_HEIGHT + 1) {
            // eslint-disable-next-line @typescript-eslint/no-non-null-assertion
            const rowIndex = parseInt(e.target.getAttribute('aria-rowindex')!) - 1;
            const index = rowIndex * e.target.childElementCount;
            uiStore.setFirstItem(index);
            // Make first item in viewport focusable if there is nothing to tab to.
            // eslint-disable-next-line @typescript-eslint/no-non-null-assertion
            if (e.target.parentElement!.querySelector('[tabindex="0"]') === null) {
              (e.target.firstElementChild as HTMLElement).tabIndex = 0;
            }
            break;
          }
        }
      },
      { threshold: [0, 1] },
    ),
  );

  useEffect(() => () => intersectionObserver.current.disconnect(), []);

  useEffect(() => {
    if (innerRef.current !== null) {
      innerRef.current.style.setProperty('--thumbnail-size', cellSize - PADDING + 'px');
    }
  }, [cellSize]);

  const index = lastSelectionIndex.current;
  useEffect(() => {
    if (index !== undefined && ref.current !== null) {
      ref.current.scrollToItem(Math.floor(index / numColumns));
    }
  }, [index, numColumns, uiStore.fileSelection.size]);

  // Arrow keys up/down for selecting image in next row
  useEffect(() => {
    const onKeyDown = (e: KeyboardEvent) => {
      // Up and down cursor keys are used in the tag selector list, so ignore these events when it is open
      if (lastSelectionIndex.current === undefined) {
        return;
      }

      let index = lastSelectionIndex.current;
      if (e.key === 'ArrowUp' && index >= numColumns) {
        index -= numColumns;
      } else if (
        e.key === 'ArrowDown' &&
        index < fileList.length - 1 &&
        index < fileList.length + numColumns - 1
      ) {
        index = Math.min(index + numColumns, fileList.length - 1);
      } else {
        return;
      }
      select(fileList[index], e.ctrlKey || e.metaKey, e.shiftKey);
    };

    const throttledKeyDown = throttle(onKeyDown, 50);
    window.addEventListener('keydown', throttledKeyDown);
    return () => window.removeEventListener('keydown', throttledKeyDown);
  }, [fileList, uiStore, numColumns, select, lastSelectionIndex]);

  const handleClick = useCallback(
    (e: React.MouseEvent) => {
      const index = getGridItemIndex(e, numColumns, (t) => t.matches('[role="gridcell"] *'));
      if (index !== undefined) {
        runInAction(() => select(fileList[index], e.ctrlKey || e.metaKey, e.shiftKey));
      }
    },
    [fileList, numColumns, select],
  );

  const handleDoubleClick = useCallback(
    (e: React.MouseEvent) => {
      const index = getGridItemIndex(e, numColumns, (t) => t.matches('[role="gridcell"] *'));
      if (index === undefined) {
        return;
      }
      runInAction(() => {
        uiStore.selectFile(fileList[index], true);
        uiStore.enableSlideMode();
      });
    },
    [fileList, numColumns, uiStore],
  );

  const handleContextMenu = useCallback(
    (e: React.MouseEvent) => {
      const index = getGridItemIndex(e, numColumns, (t) => t.matches('[role="gridcell"] *'));
      if (index === undefined) {
        return;
      }
      e.stopPropagation();
      runInAction(() => {
        const file = fileList[index];
        showContextMenu(e.clientX, e.clientY, [
          file.isBroken ? (
            <MissingFileMenuItems uiStore={uiStore} fileStore={fileStore} />
          ) : (
            <FileViewerMenuItems file={file} uiStore={uiStore} />
          ),
          file.isBroken ? <></> : <ExternalAppMenuItems path={file.absolutePath} />,
        ]);
      });
    },
    [fileList, fileStore, numColumns, showContextMenu, uiStore],
  );

  const handleDragStart = useCallback(
    (e: React.DragEvent) => {
      const index = getGridItemIndex(e, numColumns, (t) => t.matches('.thumbnail'));
      onDragStart(e, index, uiStore, fileList);
    },
    [fileList, numColumns, uiStore],
  );

  const handleDrop = useCallback(
    (e: React.DragEvent<HTMLElement>) => {
      if (e.dataTransfer.types.includes(DnDType)) {
        const index = getGridItemIndex(e, numColumns, (t) => t.matches('.thumbnail'));
        onDrop(e, index, uiStore, fileList);
      }
    },
    [fileList, numColumns, uiStore],
  );

  const Row = useCallback(
    ({ index, style, data, isScrolling }) => (
      <GridRow
        index={index}
        data={data}
        style={style}
        isScrolling={isScrolling}
        observer={intersectionObserver.current}
        columns={numColumns}
        uiStore={uiStore}
        fileStore={fileStore}
      />
    ),
    [fileStore, numColumns, uiStore],
  );

  return (
    <div
      className="grid"
      role="grid"
      aria-rowcount={numRows}
      aria-colcount={numColumns}
      onClick={handleClick}
      onDoubleClick={handleDoubleClick}
      onContextMenu={handleContextMenu}
      onDragStart={handleDragStart}
      onDragEnter={handleDragEnter}
      onDragOver={handleDragOver}
      onDragLeave={handleDragLeave}
      onDrop={handleDrop}
    >
      <FixedSizeList
        useIsScrolling
        height={contentRect.height}
        width={contentRect.width}
        itemSize={cellSize}
        itemCount={numRows}
        itemData={fileList}
        itemKey={getItemKey}
        overscanCount={2}
        children={Row}
        initialScrollOffset={Math.round(uiStore.firstItem / numColumns) * cellSize || 0} // || 0 for initial load
        ref={ref}
        innerRef={innerRef}
      />
    </div>
  );
});

const ListGallery = observer((props: ILayoutProps) => {
  const { contentRect, select, lastSelectionIndex, showContextMenu, uiStore, fileStore } = props;
  const cellSize = useMemo(() => getThumbnailSize(uiStore.thumbnailSize)[1], [
    uiStore.thumbnailSize,
  ]);
  const ref = useRef<FixedSizeList>(null);
  // FIXME: Hardcoded until responsive design is done.
  const TOOLBAR_HEIGHT = 48;
  const intersectionObserver = useRef(
    new IntersectionObserver(
      (entries) => {
        // Rounding is expensive, so we check if it whithin the toolbar bottom edge.
        for (const e of entries) {
          if (e.isIntersecting && e.intersectionRect.y < TOOLBAR_HEIGHT + 1) {
            // eslint-disable-next-line @typescript-eslint/no-non-null-assertion
            const rowIndex = e.target.getAttribute('aria-rowindex')!;
            uiStore.setFirstItem(parseInt(rowIndex) - 1);
            // Make first item in viewport focusable if there is nothing to tab to.
            // eslint-disable-next-line @typescript-eslint/no-non-null-assertion
            if (e.target.parentElement!.querySelector('[tabindex="0"]') === null) {
              (e.target.firstElementChild as HTMLElement).tabIndex = 0;
            }
            break;
          }
        }
      },
      { threshold: [0, 1] },
    ),
  );

  useEffect(() => () => intersectionObserver.current.disconnect(), []);

  const index = lastSelectionIndex.current;
  useEffect(() => {
    if (index !== undefined && ref.current !== null) {
      ref.current.scrollToItem(Math.floor(index));
    }
  }, [index, uiStore.fileSelection.size]);

  const handleClick = useCallback(
    (e: React.MouseEvent) => {
      const index = getListItemIndex(e, (t) => t.matches('.thumbnail'));
      if (index !== undefined) {
        runInAction(() => select(fileStore.fileList[index], e.ctrlKey || e.metaKey, e.shiftKey));
      }
    },
    [fileStore, select],
  );

  const handleDoubleClick = useCallback(
    (e: React.MouseEvent) => {
      const index = getListItemIndex(e, (t) => t.matches('.thumbnail'));
      if (index === undefined) {
        return;
      }
      runInAction(() => {
        uiStore.selectFile(fileStore.fileList[index], true);
        uiStore.enableSlideMode();
      });
    },
    [fileStore, uiStore],
  );

  const handleContextMenu = useCallback(
    (e: React.MouseEvent) => {
      const index = getListItemIndex(e, () => true);
      if (index === undefined) {
        return;
      }
      e.stopPropagation();
      runInAction(() => {
        const file = fileStore.fileList[index];
        showContextMenu(e.clientX, e.clientY, [
          file.isBroken ? (
            <MissingFileMenuItems uiStore={uiStore} fileStore={fileStore} />
          ) : (
            <FileViewerMenuItems file={file} uiStore={uiStore} />
          ),
          file.isBroken ? <></> : <ExternalAppMenuItems path={file.absolutePath} />,
        ]);
      });
    },
    [fileStore, showContextMenu, uiStore],
  );

  const handleDragStart = useCallback(
    (e: React.DragEvent) => {
      const index = getListItemIndex(e, (t) => t.matches('.thumbnail'));
      runInAction(() => onDragStart(e, index, uiStore, fileStore.fileList));
    },
    [fileStore, uiStore],
  );

  const handleDrop = useCallback(
    (e: React.DragEvent<HTMLElement>) => {
      if (e.dataTransfer.types.includes(DnDType)) {
        const index = getListItemIndex(e, (t) => t.matches('.thumbnail'));
        runInAction(() => onDrop(e, index, uiStore, fileStore.fileList));
      }
    },
    [fileStore, uiStore],
  );

  const Row = useCallback(
    ({ index, style, data, isScrolling }) => (
      <ListItem
        index={index}
        data={data}
        style={style}
        isScrolling={isScrolling}
        observer={intersectionObserver.current}
        uiStore={uiStore}
      />
    ),
    [uiStore],
  );

  return (
    <div
      className="list"
      role="grid"
      aria-rowcount={fileStore.fileList.length}
      onClick={handleClick}
      onDoubleClick={handleDoubleClick}
      onContextMenu={handleContextMenu}
      onDragStart={handleDragStart}
      onDragEnter={handleDragEnter}
      onDragOver={handleDragOver}
      onDragLeave={handleDragLeave}
      onDrop={handleDrop}
    >
      <FixedSizeList
        useIsScrolling
        height={contentRect.height}
        width={contentRect.width}
        itemSize={cellSize}
        itemCount={fileStore.fileList.length}
        itemData={fileStore.fileList}
        itemKey={getItemKey}
        overscanCount={2}
        children={Row}
        initialScrollOffset={uiStore.firstItem * cellSize}
        ref={ref}
      />
    </div>
  );
});

interface IListItem {
  index: number;
  data: ClientFile[];
  style: React.CSSProperties;
  isScrolling: true;
  observer: IntersectionObserver;
  uiStore: UiStore;
}

const ListItem = observer((props: IListItem) => {
  const { index, data, style, isScrolling, observer, uiStore } = props;
  const row = useRef<HTMLDivElement>(null);
  const [isMounted, setIsMounted] = useState(false);
  const file = data[index];

  useEffect(() => {
    const element = row.current;
    if (element !== null && !isMounted && !isScrolling) {
      setIsMounted(true);
      observer.observe(element);
    }
  }, [isMounted, isScrolling, observer]);

  useEffect(() => {
    const unobserveTarget = () => {
      if (row.current) {
        observer.unobserve(row.current);
      }
    };
    return unobserveTarget;
  }, [observer]);

  return (
    <div ref={row} role="row" aria-rowindex={index + 1} style={style}>
      <ListCell mounted={isMounted} file={file} uiStore={uiStore} />
    </div>
  );
});

interface IGridRow extends IListItem {
  columns: number;
  fileStore: FileStore;
}

const GridRow = observer((props: IGridRow) => {
  const { index, data, style, isScrolling, observer, columns, uiStore, fileStore } = props;
  const row = useRef<HTMLDivElement>(null);
  const [isMounted, setIsMounted] = useState(false);

  useEffect(() => {
    const element = row.current;
    if (element !== null && !isMounted && !isScrolling) {
      observer.observe(element);
      setIsMounted(true);
    }
  }, [isMounted, isScrolling, observer]);

  useEffect(() => {
    const unobserveTarget = () => {
      if (row.current) {
        observer.unobserve(row.current);
      }
    };
    return unobserveTarget;
  }, [observer]);

  const offset = index * columns;
  return (
    <div ref={row} role="row" aria-rowindex={index + 1} style={style}>
      {data.slice(offset, offset + columns).map((file: ClientFile, i: number) => (
        <GridCell
          mounted={isMounted}
          colIndex={i + 1}
          key={file.id}
          file={file}
          uiStore={uiStore}
          fileStore={fileStore}
        />
      ))}
    </div>
  );
});

<<<<<<< HEAD
=======
// const MasonryGallery = observer(({}: ILayoutProps) => {
//   const Styles: any = {
//     textAlign: 'center',
//     display: 'flex',
//     flexDirection: 'column',
//     alignItems: 'center',
//     justifyContent: 'center',
//     width: '100%',
//     height: '65%',
//   };

//   return (
//     <div style={Styles}>
//       <span className="custom-icon-64" style={{ marginBottom: '1rem' }}>
//         {IconSet.DB_ERROR}
//       </span>
//       <p>This view is currently not supported</p>
//     </div>
//   );
// });

const MissingFileMenuItems = observer(({ uiStore, fileStore }: UiStoreProp & FileStoreProp) => (
  <>
    <MenuItem
      onClick={fileStore.fetchMissingFiles}
      text="Open Recovery Panel"
      icon={IconSet.WARNING_BROKEN_LINK}
      disabled={fileStore.showsMissingContent}
    />
    <MenuItem onClick={uiStore.openToolbarFileRemover} text="Delete" icon={IconSet.DELETE} />
  </>
));

const FileViewerMenuItems = ({ file, uiStore }: { file: ClientFile } & UiStoreProp) => {
  const handleViewFullSize = () => {
    uiStore.selectFile(file, true);
    uiStore.toggleSlideMode();
  };

  const handlePreviewWindow = () => {
    uiStore.selectFile(file, true);
    uiStore.openPreviewWindow();
  };

  const handleInspect = () => {
    uiStore.selectFile(file, true);
    uiStore.openInspector();
  };

  return (
    <>
      <MenuItem onClick={handleViewFullSize} text="View at Full Size" icon={IconSet.SEARCH} />
      <MenuItem
        onClick={handlePreviewWindow}
        text="Open In Preview Window"
        icon={IconSet.PREVIEW}
      />
      <MenuItem onClick={handleInspect} text="Inspect" icon={IconSet.INFO} />
      <MenuDivider />
    </>
  );
};

const ExternalAppMenuItems = ({ path }: { path: string }) => (
  <>
    <MenuDivider />
    <MenuItem
      onClick={() => shell.openExternal(path)}
      text="Open External"
      icon={IconSet.OPEN_EXTERNAL}
    />
    <MenuItem
      onClick={() => shell.showItemInFolder(path)}
      text="Reveal in File Browser"
      icon={IconSet.FOLDER_CLOSE}
    />
  </>
);

>>>>>>> 649477be
export default observer(Layout);

function handleDragEnter(e: React.DragEvent<HTMLDivElement>) {
  if (e.dataTransfer.types.includes(DnDType) && (e.target as HTMLElement).matches('.thumbnail')) {
    e.preventDefault();
    e.stopPropagation();
    e.dataTransfer.dropEffect = 'link';
    (e.target as HTMLElement).dataset[DnDAttribute.Target] = 'true';
  }
}

function handleDragOver(e: React.DragEvent<HTMLDivElement>) {
  if (e.dataTransfer.types.includes(DnDType) && (e.target as HTMLElement).matches('.thumbnail')) {
    e.stopPropagation();
    e.preventDefault();
  }
}

function handleDragLeave(e: React.DragEvent<HTMLDivElement>) {
  if (e.dataTransfer.types.includes(DnDType) && (e.target as HTMLElement).matches('.thumbnail')) {
    e.stopPropagation();
    e.preventDefault();
    e.dataTransfer.dropEffect = 'none';
    (e.target as HTMLElement).dataset[DnDAttribute.Target] = 'false';
  }
}

// If the file is selected, add all selected items to the drag event, for
// exporting to your file explorer or programs like PureRef.
// Creating an event in the main process turned out to be the most robust,
// did many experiments with drag event content types. Creating a drag
// event with multiple images did not work correctly from the browser side
// (e.g. only limited to thumbnails, not full images).
const onDragStart = action(
  (e: React.DragEvent, index: number | undefined, uiStore: UiStore, fileList: ClientFile[]) => {
    if (index === undefined) {
      return;
    }
    e.stopPropagation();
    const file = fileList[index];
    if (!uiStore.fileSelection.has(file)) {
      return;
    }
    e.preventDefault();
    if (uiStore.fileSelection.size > 1) {
      RendererMessenger.startDragExport(Array.from(uiStore.fileSelection, (f) => f.absolutePath));
    } else {
      RendererMessenger.startDragExport([file.absolutePath]);
    }

    // However, from the main process, there is no way to attach some information to indicate it's an "internal event" that shouldn't trigger the drop overlay
    // So we can store the date when the event starts... Hacky but it works :)
    (window as any).internalDragStart = new Date();
  },
);

const onDrop = action(
  (
    e: React.DragEvent<HTMLElement>,
    index: number | undefined,
    uiStore: UiStore,
    files: ClientFile[],
  ) => {
    if (index === undefined) {
      return;
    }
    e.stopPropagation();
    const file = files[index];
    const ctx = uiStore.getTagContextItems(e.dataTransfer.getData(DnDType));
    ctx.tags.forEach((tag) => {
      file.addTag(tag);
      tag.subTags.forEach(file.addTag);
    });
    e.dataTransfer.dropEffect = 'none';
    (e.target as HTMLElement).dataset[DnDAttribute.Target] = 'false';
  },
);

// WIP > better general thumbsize. See if we kind find better size ratio for different screensize.
// We'll have less loss of space perhaps
// https://stackoverflow.com/questions/57327107/typeerror-cannot-read-property-getprimarydisplay-of-undefined-screen-getprim
// const {screen} = remote;
// const {width} = screen.getPrimaryDisplay().workAreaSize;
// const CELL_SMALL = (width / 10) - 16;
// const CELL_MEDIUM = (width / 6) - 8;
// const CELL_LARGE = (width / 4) - 8;
// // Should be same as CSS variable --thumbnail-size + padding (adding padding, though in px)
// const CELL_SIZE_SMALL = CELL_SMALL - 2;
// const CELL_SIZE_MEDIUM = CELL_MEDIUM - 2;
// const CELL_SIZE_LARGE = CELL_LARGE - 2;
// Should be same as CSS variable --thumbnail-size + padding (adding padding, though in px)
// TODO: Use computed styles to access the CSS variables
const PADDING = 8;
const CELL_SIZE_SMALL = 160 + PADDING;
const CELL_SIZE_MEDIUM = 240 + PADDING;
const CELL_SIZE_LARGE = 320 + PADDING;
// Similar to the flex-shrink CSS property, the thumbnail will shrink, so more
// can fit into one row.
const SHRINK_FACTOR = 0.9;

export function getThumbnailSize(sizeType: 'small' | 'medium' | 'large') {
  if (sizeType === 'small') {
    return [CELL_SIZE_SMALL * SHRINK_FACTOR, CELL_SIZE_SMALL];
  } else if (sizeType === 'medium') {
    return [CELL_SIZE_MEDIUM * SHRINK_FACTOR, CELL_SIZE_MEDIUM];
  }
  return [CELL_SIZE_LARGE * SHRINK_FACTOR, CELL_SIZE_LARGE];
}

function get_column_layout(width: number, minSize: number, maxSize: number): [number, number] {
  const numColumns = Math.trunc(width / minSize);
  let cellSize = Math.trunc(width / numColumns);
  if (isNaN(cellSize) || !isFinite(cellSize)) {
    cellSize = minSize;
  }
  cellSize = Math.min(cellSize, maxSize);
  return [numColumns, cellSize];
}

/** Generates a unique key for an element in the fileList */
const getItemKey = action((index: number, data: ClientFile[]): string => {
  return data[index].id;
});

function getListItemIndex(
  e: React.MouseEvent,
  matches: (target: HTMLElement) => boolean,
): number | undefined {
  const target = e.target as HTMLElement;
  if (matches(target)) {
    e.stopPropagation();
    // Each thumbnail is in a gridcell which is owned by a row.
    // eslint-disable-next-line @typescript-eslint/no-non-null-assertion
    const rowIndex = target.closest('[role="row"]')!.getAttribute('aria-rowindex')!;
    return parseInt(rowIndex) - 1;
  }
  return undefined;
}

function getGridItemIndex(
  e: React.MouseEvent,
  numColumns: number,
  matches: (target: HTMLElement) => boolean,
): number | undefined {
  const target = e.target as HTMLElement;
  if (matches(target)) {
    e.stopPropagation();
    // Each thumbnail is in a gridcell which is owned by a row.
    // eslint-disable-next-line @typescript-eslint/no-non-null-assertion
    const rowIndex = target.closest('[role="row"]')!.getAttribute('aria-rowindex')!;
    // eslint-disable-next-line @typescript-eslint/no-non-null-assertion
    const colIndex = target.closest('[role="gridcell"')!.getAttribute('aria-colindex')!;
    const offset = (parseInt(rowIndex) - 1) * numColumns;
    return offset + parseInt(colIndex) - 1;
  }
  return undefined;
}<|MERGE_RESOLUTION|>--- conflicted
+++ resolved
@@ -6,13 +6,8 @@
 import { ClientFile } from '../../../entities/File';
 import FileStore from '../../stores/FileStore';
 import UiStore, { ViewMethod } from '../../stores/UiStore';
-<<<<<<< HEAD
 import { throttle } from '../../utils';
 import { DnDAttribute, DnDType } from '../Outliner/TagsPanel/dnd';
-=======
-import { IconSet } from 'widgets';
-import { MenuItem, MenuDivider } from 'widgets/menus';
->>>>>>> 649477be
 import { GridCell, ListCell } from './GalleryItem';
 import MasonryRenderer from './Masonry/MasonryRenderer';
 import { MissingFileMenuItems, FileViewerMenuItems, ExternalAppMenuItems } from './menu-items';
@@ -594,88 +589,6 @@
   );
 });
 
-<<<<<<< HEAD
-=======
-// const MasonryGallery = observer(({}: ILayoutProps) => {
-//   const Styles: any = {
-//     textAlign: 'center',
-//     display: 'flex',
-//     flexDirection: 'column',
-//     alignItems: 'center',
-//     justifyContent: 'center',
-//     width: '100%',
-//     height: '65%',
-//   };
-
-//   return (
-//     <div style={Styles}>
-//       <span className="custom-icon-64" style={{ marginBottom: '1rem' }}>
-//         {IconSet.DB_ERROR}
-//       </span>
-//       <p>This view is currently not supported</p>
-//     </div>
-//   );
-// });
-
-const MissingFileMenuItems = observer(({ uiStore, fileStore }: UiStoreProp & FileStoreProp) => (
-  <>
-    <MenuItem
-      onClick={fileStore.fetchMissingFiles}
-      text="Open Recovery Panel"
-      icon={IconSet.WARNING_BROKEN_LINK}
-      disabled={fileStore.showsMissingContent}
-    />
-    <MenuItem onClick={uiStore.openToolbarFileRemover} text="Delete" icon={IconSet.DELETE} />
-  </>
-));
-
-const FileViewerMenuItems = ({ file, uiStore }: { file: ClientFile } & UiStoreProp) => {
-  const handleViewFullSize = () => {
-    uiStore.selectFile(file, true);
-    uiStore.toggleSlideMode();
-  };
-
-  const handlePreviewWindow = () => {
-    uiStore.selectFile(file, true);
-    uiStore.openPreviewWindow();
-  };
-
-  const handleInspect = () => {
-    uiStore.selectFile(file, true);
-    uiStore.openInspector();
-  };
-
-  return (
-    <>
-      <MenuItem onClick={handleViewFullSize} text="View at Full Size" icon={IconSet.SEARCH} />
-      <MenuItem
-        onClick={handlePreviewWindow}
-        text="Open In Preview Window"
-        icon={IconSet.PREVIEW}
-      />
-      <MenuItem onClick={handleInspect} text="Inspect" icon={IconSet.INFO} />
-      <MenuDivider />
-    </>
-  );
-};
-
-const ExternalAppMenuItems = ({ path }: { path: string }) => (
-  <>
-    <MenuDivider />
-    <MenuItem
-      onClick={() => shell.openExternal(path)}
-      text="Open External"
-      icon={IconSet.OPEN_EXTERNAL}
-    />
-    <MenuItem
-      onClick={() => shell.showItemInFolder(path)}
-      text="Reveal in File Browser"
-      icon={IconSet.FOLDER_CLOSE}
-    />
-  </>
-);
-
->>>>>>> 649477be
 export default observer(Layout);
 
 function handleDragEnter(e: React.DragEvent<HTMLDivElement>) {
