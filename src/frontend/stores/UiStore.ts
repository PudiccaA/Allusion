--- conflicted
+++ resolved
@@ -91,24 +91,6 @@
  */
 
 /** These fields are stored and recovered when the application opens up */
-<<<<<<< HEAD
-const PersistentPreferenceFields: Array<keyof UiStore> = [
-  'theme',
-  'isOutlinerOpen',
-  'isInspectorOpen',
-  'thumbnailDirectory',
-  'importDirectory',
-  'method',
-  'thumbnailSize',
-  'thumbnailShape',
-  'hotkeyMap',
-  'isThumbnailTagOverlayEnabled',
-  'isThumbnailFilenameOverlayEnabled',
-  'isThumbnailResolutionOverlayEnabled',
-  'outlinerWidth',
-  'inspectorWidth',
-  'isRememberSearchEnabled',
-=======
 type PersistentPreferenceFields =
   | 'theme'
   | 'isOutlinerOpen'
@@ -121,10 +103,10 @@
   | 'hotkeyMap'
   | 'isThumbnailTagOverlayEnabled'
   | 'isThumbnailFilenameOverlayEnabled'
+  | 'isThumbnailResolutionOverlayEnabled'
   | 'outlinerWidth'
   | 'inspectorWidth'
   | 'isRememberSearchEnabled'
->>>>>>> c797d3df
   // the following are only restored when isRememberSearchEnabled is enabled
   | 'isSlideMode'
   | 'firstItem'
