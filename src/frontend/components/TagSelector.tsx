import { computed } from 'mobx';
import { observer } from 'mobx-react-lite';
import React, { ForwardedRef, ReactElement, useCallback, useMemo, useRef, useState } from 'react';
import { generateId } from 'src/entities/ID';
import { ClientTag } from 'src/entities/Tag';
import { IconButton, IconSet, Tag, Grid, Row, GridCell } from 'widgets';
import { RowProps, useGridFocus } from 'widgets/Combobox/Grid';
<<<<<<< HEAD
import { Flyout, useTooltip } from 'widgets/popovers';
import { useStore } from '../contexts/StoreContext';
=======
import { Flyout } from 'widgets/popovers';
import StoreContext from '../contexts/StoreContext';
>>>>>>> 7aa807da

export interface TagSelectorProps {
  selection: Readonly<ClientTag>[];
  onSelect: (item: Readonly<ClientTag>) => void;
  onDeselect: (item: Readonly<ClientTag>) => void;
  onTagClick?: (item: Readonly<ClientTag>) => void;
  onClear: () => void;
  multiselectable: boolean;
  disabled?: boolean;
  extraIconButtons?: ReactElement;
  placeholder?: string;
  renderCreateOption?: (
    inputText: string,
    resetTextBox: () => void,
  ) => ReactElement<RowProps> | ReactElement<RowProps>[];
}

const TagSelector = (props: TagSelectorProps) => {
  const {
    selection,
    onSelect,
    onDeselect,
    onTagClick,
    onClear,
    multiselectable,
    disabled,
    extraIconButtons,
    placeholder,
    renderCreateOption,
  } = props;
  const gridId = useRef(generateId()).current;
  const inputRef = useRef<HTMLInputElement>(null);
  const [isOpen, setIsOpen] = useState(false);
  const [query, setQuery] = useState('');

  const handleChange = useRef((e: React.ChangeEvent<HTMLInputElement>) => {
    setIsOpen(true);
    setQuery(e.target.value);
  }).current;

  const clearSelection = useCallback(() => {
    setQuery('');
    onClear();
  }, [onClear]);

  const isInputEmpty = query.length === 0;

  const gridRef = useRef<HTMLDivElement>(null);
  const [activeDescendant, handleGridFocus] = useGridFocus(gridRef);
  const handleKeyDown = useCallback(
    (e: React.KeyboardEvent) => {
      if (e.key === 'Backspace') {
        e.stopPropagation();

        // Remove last item from selection with backspace
        if (isInputEmpty && selection.length > 0) {
          onDeselect(selection[selection.length - 1]);
        }
      } else if (e.key === 'Escape') {
        setQuery('');
        setIsOpen(false);
      } else {
        handleGridFocus(e);
      }
    },
    [handleGridFocus, onDeselect, isInputEmpty, selection],
  );

  const handleBlur = useRef((e: React.FocusEvent<HTMLDivElement>) => {
    // If anything is blurred, and the new focus is not the input nor the flyout, close the flyout
    const isFocusingOption =
      e.relatedTarget instanceof HTMLElement &&
      e.relatedTarget.classList.contains('combobox-popup-option');
    if (isFocusingOption || e.relatedTarget === inputRef.current) {
      return;
    }
    setQuery('');
    setIsOpen(false);
  }).current;

  const handleFocus = useRef(() => setIsOpen(true)).current;

  const resetTextBox = useRef(() => {
    inputRef.current?.focus();
    setQuery('');
  });

  const toggleSelection = useCallback(
    (isSelected: boolean, tag: Readonly<ClientTag>) => {
      if (!isSelected) {
        onSelect(tag);
      } else {
        onDeselect(tag);
      }
      resetTextBox.current();
    },
    [onDeselect, onSelect],
  );

  return (
    <div
      role="combobox"
      aria-expanded={isOpen}
      aria-haspopup="grid"
      aria-owns={gridId}
      className="input"
      onBlur={handleBlur}
    >
      <Flyout
        isOpen={isOpen}
        cancel={() => setIsOpen(false)}
        placement="bottom-start"
        ignoreCloseForElementOnBlur={inputRef.current || undefined}
        target={
          <div className="multiautocomplete-input">
            <div className="input-wrapper">
              <SelectedTags selection={selection} onDeselect={onDeselect} onTagClick={onTagClick} />
              <input
                disabled={disabled}
                type="text"
                value={query}
                aria-autocomplete="list"
                onChange={handleChange}
                onKeyDown={handleKeyDown}
                aria-controls={gridId}
                aria-activedescendant={activeDescendant}
                ref={inputRef}
                onFocus={handleFocus}
                placeholder={selection.length === 0 ? placeholder : undefined}
              />
            </div>
            {extraIconButtons}
            <IconButton icon={IconSet.CLOSE} text="Clear" onClick={clearSelection} />
          </div>
        }
      >
        <SuggestedTagsList
          ref={gridRef}
          multiselectable={multiselectable}
          id={gridId}
          query={query}
          selection={selection}
          toggleSelection={toggleSelection}
          resetTextBox={resetTextBox.current}
          renderCreateOption={renderCreateOption}
        />
      </Flyout>
    </div>
  );
};

export { TagSelector };

interface SelectedTagsProps {
  selection: readonly Readonly<ClientTag>[];
  onDeselect: (item: Readonly<ClientTag>) => void;
  onTagClick?: (item: Readonly<ClientTag>) => void;
}

const SelectedTags = observer((props: SelectedTagsProps) => {
  const { selection, onDeselect, onTagClick } = props;

  return (
    <>
      {selection.map((t, i) => (
        <Tag
          key={`${t.id}-${i}`}
          text={t.name}
          color={t.viewColor}
          onRemove={() => onDeselect(t)}
          onClick={onTagClick ? () => onTagClick(t) : undefined}
        />
      ))}
    </>
  );
});

interface SuggestedTagsListProps {
  id: string;
  query: string;
  selection: readonly Readonly<ClientTag>[];
  toggleSelection: (isSelected: boolean, tag: Readonly<ClientTag>) => void;
  resetTextBox: () => void;
  multiselectable: boolean;
  renderCreateOption?: (
    inputText: string,
    resetTextBox: () => void,
  ) => ReactElement<RowProps> | ReactElement<RowProps>[];
}

const SuggestedTagsList = observer(
  (props: SuggestedTagsListProps, ref: ForwardedRef<HTMLDivElement>) => {
    const {
      id,
      query,
      selection,
      toggleSelection,
      resetTextBox,
      multiselectable,
      renderCreateOption,
    } = props;
    const { tagStore } = useStore();

    const suggestions = useMemo(
      () =>
        computed(() => {
          if (query.length === 0) {
            return tagStore.tagList;
          } else {
            const textLower = query.toLowerCase();
            return tagStore.tagList.filter((t) => t.name.toLowerCase().indexOf(textLower) >= 0);
          }
        }),
      [query, tagStore],
    ).get();

    return (
      <Grid ref={ref} id={id} multiselectable={multiselectable}>
        {suggestions.map((tag) => {
          const selected = selection.includes(tag);
          return (
            <TagOption
              id={`${id}${tag.id}`}
              key={tag.id}
              tag={tag}
              selected={selected ? selected : multiselectable ? selected : undefined}
              toggleSelection={toggleSelection}
            />
          );
        })}
        {suggestions.length === 0 && renderCreateOption?.(query, resetTextBox)}
      </Grid>
    );
  },
  { forwardRef: true },
);

interface TagOptionProps {
  id?: string;
  tag: Readonly<ClientTag>;
  selected?: boolean;
  toggleSelection: (isSelected: boolean, tag: Readonly<ClientTag>) => void;
}

export const TagOption = observer(({ id, tag, selected, toggleSelection }: TagOptionProps) => {
  const [path, hint] = useRef(
    computed(() => {
      const path = tag.treePath.map((t) => t.name).join(' › ');
      const hint = path.slice(0, Math.max(0, path.length - tag.name.length - 3));
      return [path, hint];
    }),
  ).current.get();

  return (
    <Row
      id={id}
      value={tag.name}
      selected={selected}
      icon={<span style={{ color: tag.viewColor }}>{IconSet.TAG}</span>}
      onClick={() => toggleSelection(selected ?? false, tag)}
      tooltip={path}
    >
      {hint.length > 0 ? <GridCell className="tag-option-hint">{hint}</GridCell> : <GridCell />}
    </Row>
  );
});<|MERGE_RESOLUTION|>--- conflicted
+++ resolved
@@ -5,13 +5,8 @@
 import { ClientTag } from 'src/entities/Tag';
 import { IconButton, IconSet, Tag, Grid, Row, GridCell } from 'widgets';
 import { RowProps, useGridFocus } from 'widgets/Combobox/Grid';
-<<<<<<< HEAD
-import { Flyout, useTooltip } from 'widgets/popovers';
+import { Flyout } from 'widgets/popovers';
 import { useStore } from '../contexts/StoreContext';
-=======
-import { Flyout } from 'widgets/popovers';
-import StoreContext from '../contexts/StoreContext';
->>>>>>> 7aa807da
 
 export interface TagSelectorProps {
   selection: Readonly<ClientTag>[];
