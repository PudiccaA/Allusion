--- conflicted
+++ resolved
@@ -5,66 +5,25 @@
 import { IS_DEV } from 'common/process';
 import { promiseRetry } from 'common/timeout';
 import { IS_PREVIEW_WINDOW, WINDOW_STORAGE_KEY } from 'common/window';
-import { observe, runInAction } from 'mobx';
+import { autorun, reaction, runInAction } from 'mobx';
 import React from 'react';
 import { createRoot } from 'react-dom/client';
-<<<<<<< HEAD
 import { RendererMessenger } from 'src/ipc/renderer';
-=======
-import { autorun, reaction, runInAction } from 'mobx';
-import { IS_PREVIEW_WINDOW, WINDOW_STORAGE_KEY } from 'common/window';
-import { promiseRetry } from 'common/timeout';
->>>>>>> c797d3df
 import Backend from './backend/backend';
 import App from './frontend/App';
+import SplashScreen from './frontend/containers/SplashScreen';
 import StoreProvider from './frontend/contexts/StoreContext';
 import Overlay from './frontend/Overlay';
 import PreviewApp from './frontend/Preview';
-<<<<<<< HEAD
+import { FILE_STORAGE_KEY } from './frontend/stores/FileStore';
 import RootStore from './frontend/stores/RootStore';
-=======
-import SplashScreen from './frontend/containers/SplashScreen';
-import StoreProvider from './frontend/contexts/StoreContext';
-import RootStore from './frontend/stores/RootStore';
-import { FILE_STORAGE_KEY } from './frontend/stores/FileStore';
 import { PREFERENCES_STORAGE_KEY } from './frontend/stores/UiStore';
-import { RendererMessenger } from 'src/ipc/renderer';
->>>>>>> c797d3df
 // Import the styles here to let Webpack know to include them
 // in the HTML file
 import './style.scss';
 
-<<<<<<< HEAD
-const PREVIEW_WINDOW_BASENAME = 'Allusion Quick View';
-
-// Initialize the backend for the App, that serves as an API to the front-end
-const backend = new Backend();
-const rootStore = new RootStore(backend);
-backend
-  .init(!IS_PREVIEW_WINDOW)
-  .then(async () => {
-    console.log('Backend has been initialized!');
-    await rootStore.init(IS_PREVIEW_WINDOW);
-    RendererMessenger.initialized();
-  })
-  .catch((err) => {
-    console.error('Could not initialize backend!', err);
-    window.alert('An error has occurred, check the console for more details');
-    if (!IS_DEV) {
-      RendererMessenger.toggleDevTools();
-    }
-  });
-
-if (IS_PREVIEW_WINDOW) {
-  RendererMessenger.onReceivePreviewFiles(
-    async ({ ids, thumbnailDirectory, viewMethod, activeImgId }) => {
-      rootStore.uiStore.setThumbnailDirectory(thumbnailDirectory);
-      rootStore.uiStore.setMethod(viewMethod);
-      rootStore.uiStore.enableSlideMode();
-=======
-(async function main(): Promise<void> {
+async function main(): Promise<void> {
   const container = document.getElementById('app');
->>>>>>> c797d3df
 
   if (container === null) {
     throw new Error('Unable to create user interface.');
@@ -151,7 +110,7 @@
       throw new Error('Could not find image to set tags for ' + filePath);
     }
   }
-})();
+}
 
 async function setupMainApp(backend: Backend): Promise<[RootStore, () => JSX.Element]> {
   const [rootStore] = await Promise.all([RootStore.main(backend), backend.setupBackup()]);
@@ -244,4 +203,16 @@
     }
   });
   return [rootStore, PreviewApp];
-}+}
+
+main()
+  .then(() => console.info('Successfully initialized Allusion!'))
+  .catch((err) => {
+    console.error('Could not initialize Allusion!', err);
+    window.alert('An error has occurred, check the console for more details');
+
+    // In dev mode, the console is already automatically opened: only open in non-dev mode here
+    if (!IS_DEV) {
+      RendererMessenger.toggleDevTools();
+    }
+  });