import { app, BrowserWindow, Menu, nativeImage, nativeTheme, screen, Tray, dialog } from 'electron';
import { autoUpdater } from 'electron-updater';
import AppIcon from '../../resources/logo/allusion-logomark-fc-512x512.png';
import TrayIcon from '../../resources/logo/allusion-logomark-fc-256x256.png';
import TrayIconMac from '../../resources/logo/allusion-logomark-white@2x.png';
import { isDev } from '../config';
import { MainMessenger } from '../Messaging';
import { ITag } from '../renderer/entities/Tag';
import ClipServer, { IImportItem } from './clipServer';

let mainWindow: BrowserWindow | null;
let previewWindow: BrowserWindow | null;
let tray: Tray | null;
let clipServer: ClipServer | null;

const isMac = process.platform === 'darwin';

const importExternalImage = async (item: IImportItem) => {
  if (mainWindow) {
    MainMessenger.sendImportExternalImage(mainWindow.webContents, { item });
    return true;
  }
  return false;
};

const addTagsToFile = async (item: IImportItem) => {
  if (mainWindow) {
    MainMessenger.sendAddTagsToFile(mainWindow.webContents, { item });
    return true;
  }
  return false;
};

const getTags = async (): Promise<ITag[]> => {
  if (mainWindow) {
    const { tags } = await MainMessenger.getTags(mainWindow.webContents);
    return tags;
  }
  // Todo: cache tags from frontend in case the window is closed
  return [];
};

let initialize = () => {
  console.error('Placeholder function. App was not properly initialized!');
};

function createTrayMenu() {
  if (!tray) {
    tray = new Tray(`${__dirname}/${isMac ? TrayIconMac : TrayIcon}`);
    const trayMenu = Menu.buildFromTemplate([
      {
        label: 'Open',
        type: 'normal',
        click: () => mainWindow?.focus() ?? initialize(),
      },
      {
        label: 'Quit',
        click: () => process.exit(0),
      },
    ]);
    tray.setContextMenu(trayMenu);
    tray.setToolTip('Allusion - Your Visual Library');
    tray.on('click', () => mainWindow?.focus() ?? initialize());
  }
}

function createWindow() {
  const { width, height } = screen.getPrimaryDisplay().workAreaSize;
  // Create the browser window.
  mainWindow = new BrowserWindow({
    // Todo: This setting looks nice on osx, but overlaps with native toolbar buttons
    // Fixed it by adding a margin-top to the body and giving html background color so it blends in
    // But new issue arissed in fullscreen than
    titleBarStyle: 'hiddenInset',
    frame: !isMac,
    webPreferences: {
      nodeIntegration: true,
      nodeIntegrationInWorker: true,
      // window.open should open a normal window like in a browser, not an electron BrowserWindowProxy
      nativeWindowOpen: true,
      nodeIntegrationInSubFrames: true,
    },
    width,
    height,
    icon: `${__dirname}/${AppIcon}`,
    // Should be same as body background: Only for split second before css is loaded
    backgroundColor: '#14181a',
    title: 'Allusion',
    show: false,
  });
  mainWindow.on('ready-to-show', () => mainWindow?.show());

  // Customize new window opening
  // https://www.electronjs.org/docs/api/window-open
  mainWindow.webContents.on('new-window', (event, _url, frameName, _disposition, options) => {
    if (frameName === 'settings') {
      event.preventDefault();
      // https://www.electronjs.org/docs/api/browser-window#class-browserwindow
      const additionalOptions: Electron.BrowserWindowConstructorOptions = {
        modal: true,
        parent: mainWindow!,
<<<<<<< HEAD
        width: 640,
        height: 480,
        title: 'Settings • Allusion',
        // resizable: false,
=======
        width: 600,
        height: 570,
        title: 'Settings • Allusion',
        resizable: false,
>>>>>>> 28b4f098
      };
      Object.assign(options, additionalOptions);
      const settingsWindow = new BrowserWindow(options);
      settingsWindow.center(); // the "center" option doesn't work :/
      settingsWindow.setMenu(null); // no toolbar needed
      (event as any).newGuest = settingsWindow;
<<<<<<< HEAD

      // if (isDev()) { // For when you need devtools in settings
      //   settingsWindow.webContents.openDevTools();
      // }

      mainWindow?.webContents.once('will-navigate', () => {
        if (!settingsWindow?.isDestroyed()) {
          settingsWindow.close(); // close when main window is reloaded
        }
      });
=======
>>>>>>> 28b4f098
    }
  });

  let menu = null;

  // Mac App menu - used for styling so shortcuts work
  // https://livebook.manning.com/book/cross-platform-desktop-applications/chapter-9/78
  if (isMac || isDev()) {
    // Create our menu entries so that we can use MAC shortcuts
    const menuBar: Electron.MenuItemConstructorOptions[] = [];

    menuBar.push({
      label: 'Allusion',
      submenu: [
        { role: 'about' },
        { type: 'separator' },
        { role: 'services', submenu: [] },
        { type: 'separator' },
        { role: 'hide' },
        { role: 'hideOthers' },
        { role: 'unhide' },
        { type: 'separator' },
        {
          label: 'Quit',
          accelerator: 'Command+Q',
          click: () => process.exit(0),
        },
      ],
    });

    menuBar.push({
      label: 'Edit',
      submenu: [{ role: 'cut' }, { role: 'copy' }, { role: 'paste' }],
    });

    menuBar.push({
      label: 'View',
      submenu: [
        { role: 'reload' },
        { role: 'forceReload' },
        { role: 'toggleDevTools' },
        { type: 'separator' },
        {
          label: 'Actual Size',
          accelerator: 'CommandOrControl+0',
          click: (_, browserWindow) => {
            browserWindow!.webContents.zoomFactor = 1;
          },
        },
        {
          label: 'Zoom In',
          // TODO: Fix by using custom solution...
          accelerator: 'CommandOrControl+=',
          click: (_, browserWindow) => {
            browserWindow!.webContents.zoomFactor += 0.1;
          },
        },
        {
          label: 'Zoom Out',
          accelerator: 'CommandOrControl+-',
          click: (_, browserWindow) => {
            browserWindow!.webContents.zoomFactor -= 0.1;
          },
        },
        { type: 'separator' },
        { role: 'togglefullscreen' },
      ],
    });

    menuBar.push({
      label: 'Help',
      submenu: [
        {
          label: 'Show Keyboard Shortcuts',
          accelerator: 'CommandOrControl+K',
          click: (_, browserWindow) => {
            browserWindow!.webContents.sendInputEvent({
              type: 'keyDown',
              isTrusted: true,
              keyCode: '?',
            } as any);
          },
        },
      ],
    });

    menu = Menu.buildFromTemplate(menuBar);
  }
  Menu.setApplicationMenu(menu);

  // and load the index.html of the app.
  mainWindow.loadURL(`file://${__dirname}/index.html`);

  // then maximize the window
  mainWindow.maximize();

  // Open the DevTools if in dev mode.
  if (isDev()) {
    mainWindow.webContents.openDevTools();
  }

  // Emitted when the window is closed.
  mainWindow.on('closed', () => {
    // Dereference the window object, usually you would store windows
    // in an array if your app supports multi windows, this is the time
    // when you should delete the corresponding element.
    mainWindow = null;
    if (previewWindow) {
      previewWindow.close();
    }
  });

  if (!clipServer) {
    clipServer = new ClipServer(importExternalImage, addTagsToFile, getTags);
  }

  // System tray icon: Always show on Mac, or other platforms when the app is running in the background
  // Useful for browser extension, so it will work even when the window is closed
  if (isMac || clipServer.isRunInBackgroundEnabled()) {
    createTrayMenu();
  }

  // Import images that were added while the window was closed
  MainMessenger.onceInitialized().then(async () => {
    if (clipServer === null || mainWindow === null) {
      return;
    }
    clipServer.setDownloadPath((await MainMessenger.getDownloadPath(mainWindow.webContents)).dir);
    const importItems = await clipServer.getImportQueue();
    await Promise.all(importItems.map(importExternalImage));
    clipServer.clearImportQueue();
  });
}

function createPreviewWindow() {
  // Get display where main window is located
  let display = screen.getPrimaryDisplay();
  if (mainWindow) {
    const winBounds = mainWindow.getBounds();
    display = screen.getDisplayNearestPoint({ x: winBounds.x, y: winBounds.y });
  }

  previewWindow = new BrowserWindow({
    webPreferences: {
      nodeIntegration: true,
      nodeIntegrationInWorker: true,
    },
    minWidth: 224,
    minHeight: 224,
    height: (display.size.height * 3) / 4, // preview window is is sized relative to screen resolution by default
    width: (display.size.width * 3) / 4,
    icon: `${__dirname}/${AppIcon}`,
    // Should be same as body background: Only for split second before css is loaded
    backgroundColor: '#14181a',
    title: 'Allusion Quick View',
    show: false, // invis by default
  });
  previewWindow.setMenuBarVisibility(false);
  previewWindow.loadURL(`file://${__dirname}/index.html?preview=true`);
  previewWindow.on('close', (e) => {
    // Prevent close, hide the window instead, for faster launch next time
    if (mainWindow) {
      e.preventDefault();
      MainMessenger.sendClosedPreviewWindow(mainWindow.webContents);
      mainWindow.focus();
    }
    if (previewWindow) {
      previewWindow.hide();
    }
  });
  return previewWindow;
}

initialize = () => {
  createWindow();
  createPreviewWindow();

  autoUpdater.checkForUpdatesAndNotify();
};

// This method will be called when Electron has finished
// initialization and is ready to create browser windows.
// Some APIs can only be used after this event occurs.
app.on('ready', initialize);

// Quit when all windows are closed.
app.on('window-all-closed', () => {
  if (!(clipServer && clipServer.isRunInBackgroundEnabled())) {
    // On OS X it is common for applications and their menu bar
    // to stay active until the user quits explicitly with Cmd + Q
    if (process.platform !== 'darwin') {
      app.quit();
    }
  }
});

app.on('activate', () => {
  // On OS X it's common to re-create a window in the app when the
  // dock icon is clicked and there are no other windows open.
  if (mainWindow === null) {
    createWindow();
  }
});

// Messaging: Sending and receiving messages between the main and renderer process //
/////////////////////////////////////////////////////////////////////////////////////
MainMessenger.onSetDownloadPath(({ dir }) => clipServer?.setDownloadPath(dir));
MainMessenger.onIsClipServerRunning(() => clipServer!.isEnabled());
MainMessenger.onIsRunningInBackground(() => clipServer!.isRunInBackgroundEnabled());

MainMessenger.onSetDownloadPath(({ dir }) => clipServer?.setDownloadPath(dir));
MainMessenger.onSetClipServerEnabled(({ isClipServerRunning }) =>
  clipServer?.setEnabled(isClipServerRunning),
);
MainMessenger.onSetRunningInBackground(({ isRunInBackground }) => {
  if (clipServer === null) {
    return;
  }
  clipServer.setRunInBackground(isRunInBackground);
  if (isRunInBackground) {
    createTrayMenu();
  } else if (tray) {
    tray.destroy();
    tray = null;
  }
});

MainMessenger.onStoreFile(({ filenameWithExt, imgBase64 }) =>
  clipServer!.storeImageWithoutImport(filenameWithExt, imgBase64),
);

// Forward files from the main window to the preview window
MainMessenger.onSendPreviewFiles((msg) => {
  // Create preview window if needed, and send the files selected in the primary window
  if (!previewWindow || previewWindow.isDestroyed()) {
    // The Window object might've been destroyed if it was hidden for too long -> Recreate it
    if (previewWindow?.isDestroyed()) {
      console.warn('Preview window was destroyed! Attemping to recreate...');
    }

    previewWindow = createPreviewWindow();
    MainMessenger.onceInitialized().then(() => {
      if (previewWindow) {
        MainMessenger.sendPreviewFiles(previewWindow.webContents, msg);
      }
    });
  } else {
    MainMessenger.sendPreviewFiles(previewWindow.webContents, msg);
    if (!previewWindow.isVisible()) {
      previewWindow.show();
    }
    previewWindow.focus();
  }
});

// TODO: Should set this on startup: E.g. Choosing light theme, but having a dark system theme, will be incorrect after restart
MainMessenger.onSetTheme((msg) => (nativeTheme.themeSource = msg.theme));

MainMessenger.onDragExport(({ absolutePaths }) => {
  if (!mainWindow) return;
  if (absolutePaths.length > 0) {
    mainWindow.webContents.startDrag({
      files: absolutePaths,
      // Just show the first image as a thumbnail for now
      // TODO: Show some indication that multiple images are dragged, would be cool to show a stack of the first few of them
      // also, this will show really big icons for narrow images, should take into account their aspect ratio
      icon: nativeImage.createFromPath(absolutePaths[0]).resize({ width: 200 }) || AppIcon,
    } as any); // need to "any" this since the types are not correct: the files field is allowed but not according to TypeScript
  }
});

MainMessenger.onClearDatabase(() => {
  mainWindow?.webContents.reload();
  previewWindow?.hide();
});

MainMessenger.onToggleDevTools(() => mainWindow?.webContents.toggleDevTools());

MainMessenger.onReload(() => mainWindow?.webContents.reload());

MainMessenger.onOpenDialog(dialog);

MainMessenger.onGetPath(app);

MainMessenger.onIsFullScreen(() => mainWindow?.isFullScreen() ?? false);

MainMessenger.onSetFullScreen((isFullScreen) => mainWindow?.setFullScreen(isFullScreen));<|MERGE_RESOLUTION|>--- conflicted
+++ resolved
@@ -99,24 +99,16 @@
       const additionalOptions: Electron.BrowserWindowConstructorOptions = {
         modal: true,
         parent: mainWindow!,
-<<<<<<< HEAD
         width: 640,
         height: 480,
         title: 'Settings • Allusion',
         // resizable: false,
-=======
-        width: 600,
-        height: 570,
-        title: 'Settings • Allusion',
-        resizable: false,
->>>>>>> 28b4f098
       };
       Object.assign(options, additionalOptions);
       const settingsWindow = new BrowserWindow(options);
       settingsWindow.center(); // the "center" option doesn't work :/
       settingsWindow.setMenu(null); // no toolbar needed
       (event as any).newGuest = settingsWindow;
-<<<<<<< HEAD
 
       // if (isDev()) { // For when you need devtools in settings
       //   settingsWindow.webContents.openDevTools();
@@ -127,8 +119,6 @@
           settingsWindow.close(); // close when main window is reloaded
         }
       });
-=======
->>>>>>> 28b4f098
     }
   });
 
