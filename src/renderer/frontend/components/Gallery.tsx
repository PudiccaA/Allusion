--- conflicted
+++ resolved
@@ -1,11 +1,9 @@
-import React, { useMemo, useState, useEffect } from 'react';
+import React, { useState, useEffect } from 'react';
 
 import { observer } from 'mobx-react-lite';
 
 import { withRootstore, IRootStoreProp } from '../contexts/StoreContext';
 import GalleryItem from './GalleryItem';
-import { ClientFile } from '../../entities/File';
-import { ClientTag } from '../../entities/Tag';
 
 interface IGalleryProps extends IRootStoreProp {}
 
@@ -15,19 +13,18 @@
     fileStore: { fileList },
   },
 }: IGalleryProps) => {
-<<<<<<< HEAD
   // Todo: Maybe move these to UiStore so that it can be reset when the fileList changes?
   /** The first item that is selected in a multi-selection */
-  const [initialSelectionIndex, setInitialSelectionIndex] = useState<number>(undefined);
+  const [initialSelectionIndex, setInitialSelectionIndex] = useState<number | undefined>(undefined);
   /** The last item that is selected in a multi-selection */
-  const [lastSelectionIndex, setLastSelectionIndex] = useState<number>(undefined);
+  const [lastSelectionIndex, setLastSelectionIndex] = useState<number | undefined>(undefined);
 
   const selectionModeOn = uiStore.fileSelection.length > 0;
 
   const onSelect = (i: number, e: React.MouseEvent) => {
     if (e.shiftKey) {
       // Shift selection: Select from the initial up to the current index
-      if (initialSelectionIndex >= 0) {
+      if (initialSelectionIndex !== undefined) {
         uiStore.fileSelection.clear();
         // Make sure that sliceStart is the lowest index of the two and vice versa
         let sliceStart = initialSelectionIndex;
@@ -36,7 +33,8 @@
           sliceStart = i;
           sliceEnd = initialSelectionIndex;
         }
-        uiStore.fileSelection.push(...fileList.slice(sliceStart, sliceEnd + 1).map((f) => f.id));
+        uiStore.fileSelection.push(...fileList.slice(sliceStart, sliceEnd + 1)
+          .map((f) => f.id));
       }
     } else if (e.ctrlKey || e.metaKey) {
       // Ctrl/meta selection: Add this file to selection
@@ -89,22 +87,6 @@
           />
         ))
       }
-=======
-  return (
-    <div>
-      {fileList.map((file) => (
-        <GalleryItem
-          key={`file-${file.id}`}
-          file={file}
-          isSelected={uiStore.fileSelection.includes(file.id)}
-          onRemoveTag={(tag: ClientTag) => file.removeTag(tag.id)}
-          onSelect={(f: ClientFile) => uiStore.selectFile(f)}
-          onOpen={(f) => console.log('Open file ', f)}
-          onDeselect={(f: ClientFile) => uiStore.deselectFile(f)}
-          onDrop={(tag: ClientTag) => file.addTag(tag.id)}
-        />
-      ))}
->>>>>>> 1bcb362f
     </div>
   );
 };
