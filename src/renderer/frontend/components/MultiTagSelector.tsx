--- conflicted
+++ resolved
@@ -1,11 +1,7 @@
 import React, { useContext, useMemo, useCallback, useRef, useEffect } from 'react';
 import { observer } from 'mobx-react-lite';
 
-<<<<<<< HEAD
-import { Button, MenuItem, Intent } from '@blueprintjs/core';
-=======
-import { Button, MenuItem, TagInput, Icon, ITagProps } from '@blueprintjs/core';
->>>>>>> 128b1df0
+import { Button, MenuItem, Intent, Icon, ITagProps } from '@blueprintjs/core';
 import { ItemRenderer, MultiSelect, ItemPredicate } from '@blueprintjs/select';
 
 import { ClientTag } from '../../entities/Tag';
@@ -183,11 +179,7 @@
         createNewItemRenderer={maybeCreateNewItemRenderer}
         itemPredicate={filterTag}
         tagInputProps={{
-<<<<<<< HEAD
-          tagProps: { minimal: true, intent: tagIntent },
-=======
           tagProps: getTagProps,
->>>>>>> 128b1df0
           onRemove: handleDeselect,
           rightElement: showClearButton ? ClearButton : undefined,
           fill: true,
