import React, { useContext, useMemo } from 'react';
import { observer } from 'mobx-react-lite';

import { ClientTag } from '../../entities/Tag';
import StoreContext from '../contexts/StoreContext';
<<<<<<< HEAD
import { MultiAutoComplete, IMultiAutoComplete } from 'components';
import { ClientTagCollection, ROOT_TAG_COLLECTION_ID } from '../../entities/TagCollection';

type IMultiTagSelector = Omit<IMultiAutoComplete<ClientTag>, 'items' | 'tagColor'>;

const getColor = (t: ClientTag) => t.viewColor;

const MultiTagSelector = observer(
  ({
    selection,
    onSelect,
    onDeselect,
    onClear,
    onCreate,
    tagLabel = (t) => t.name,
    disabled,
  }: IMultiTagSelector) => {
    const { tagStore } = useContext(StoreContext);
    return (
      <MultiAutoComplete
        disabled={disabled}
        selection={selection}
        items={tagStore.tagList}
        onSelect={onSelect}
        onDeselect={onDeselect}
        onClear={onClear}
        onCreate={onCreate}
        tagLabel={tagLabel}
        tagColor={getColor}
      />
    );
  },
);

type TagItem = ClientTag | ClientTagCollection;

type IMultiTagColSelector = Omit<IMultiAutoComplete<TagItem>, 'items' | 'tagColor'>;

const MultiTagColSelector = observer(
  ({
    selection,
    onSelect,
    onDeselect,
    onClear,
    onCreate,
    tagLabel = (t) => t.name,
    disabled,
  }: IMultiTagColSelector) => {
    const {
      tagStore: { tagList },
      tagCollectionStore: { tagCollectionList },
    } = useContext(StoreContext);

    const items = useMemo(() => {
      const rootIndex = tagCollectionList.findIndex((c) => c.id === ROOT_TAG_COLLECTION_ID);
      const collections = tagCollectionList;
      return (collections
        .slice(0, rootIndex)
        .concat(collections.slice(rootIndex + 1)) as TagItem[]).concat(tagList);
    }, [tagCollectionList, tagList]);

    return (
      <MultiAutoComplete
        disabled={disabled}
        selection={selection}
        items={items}
        onSelect={onSelect}
        onDeselect={onDeselect}
        onClear={onClear}
        onCreate={onCreate}
        tagLabel={tagLabel}
        tagColor={getColor}
      />
    );
  },
);
=======
import IconSet from 'components/Icons';
import { getClassForBackground } from '../utils';

const TagMultiSelect = MultiSelect.ofType<ClientTag>();

const NoResults = <MenuItem disabled={true} text="No results." />;

const CREATED_TAG_ID = 'created-tag-id';

const renderCreateTagOption = (
  query: string,
  active: boolean,
  handleClick: React.MouseEventHandler<HTMLElement>,
) => (
  <MenuItem
    icon={IconSet.ADD_TAG_FILL}
    text={`Create "${query}"`}
    active={active}
    onClick={handleClick}
    shouldDismissPopover={false}
  />
);

const filterTag: ItemPredicate<ClientTag> = (query, tag, index, exactMatch) => {
  const normalizedName = tag.name.toLowerCase();
  const normalizedQuery = query.toLowerCase();

  if (exactMatch) {
    return normalizedName === normalizedQuery;
  } else {
    return normalizedName.indexOf(normalizedQuery) >= 0;
  }
};

interface IMultiTagSelectorProps {
  selectedItems: ClientTag[];
  tagLabel?: (tag: ClientTag) => string;
  onTagSelect: (tag: ClientTag) => void;
  onTagDeselect: (tag: ClientTag, index: number) => void;
  onClearSelection: () => void;
  onTagCreation?: (name: string) => Promise<ClientTag>;
  placeholder?: string;
  disabled?: boolean;
  /** Focus on mount */
  autoFocus?: boolean;
  /** When this object changes, autoFocus is triggered (since this component does not remount often itself) */
  refocusObject?: any;
  tagIntent?: Intent;
  onKeyDown?: (event: React.KeyboardEvent<HTMLElement>, index?: number | undefined) => void;
  showClearButton?: boolean;
  includeCollections?: boolean;
}

const MultiTagSelector = ({
  selectedItems,
  tagLabel,
  onTagSelect,
  onTagDeselect,
  onClearSelection,
  onTagCreation,
  placeholder,
  disabled,
  autoFocus,
  refocusObject,
  onKeyDown,
  showClearButton = true,
}: IMultiTagSelectorProps) => {
  const { tagStore } = useContext(StoreContext);

  const handleSelect = useCallback(
    async (tag: ClientTag) => {
      // When a tag is created, it is selected. Here we detect whether we need to actually create the ClientTag.
      if (onTagCreation && tag.id === CREATED_TAG_ID) {
        tag = await onTagCreation(tag.name);
      }

      return selectedItems.includes(tag)
        ? onTagDeselect(tag, selectedItems.indexOf(tag))
        : onTagSelect(tag);
    },
    [onTagCreation, onTagDeselect, onTagSelect, selectedItems],
  );

  const handleDeselect = useCallback(
    (_: string, index: number) => {
      const item = selectedItems[index];
      onTagDeselect(item, index);
    },
    [onTagDeselect, selectedItems],
  );

  // Todo: Might need a confirmation pop over
  const ClearButton = useMemo(
    () =>
      selectedItems.length > 0 ? (
        <Button icon={IconSet.CLOSE} minimal={true} onClick={onClearSelection} />
      ) : undefined,
    [onClearSelection, selectedItems.length],
  );

  const SearchTagItem = useCallback<ItemRenderer<ClientTag>>(
    (tag, { modifiers, handleClick }) => {
      if (!modifiers.matchesPredicate) {
        return null;
      }
      const isSelected = selectedItems.includes(tag);

      const rightIcon = tag.viewColor ? (
        <Icon icon="full-circle" iconSize={12} color={tag.viewColor} />
      ) : undefined;
      return (
        <MenuItem
          active={modifiers.active}
          icon={isSelected ? 'tick' : 'blank'}
          labelElement={rightIcon}
          key={tag.id}
          label={tag.description ? tag.description.toString() : ''}
          onClick={handleClick}
          text={`${tag.name}`}
          shouldDismissPopover={false}
        />
      );
    },
    [selectedItems],
  );

  const TagLabel = (tag: ClientTag) => {
    if (!tag) return <span>???</span>;
    const colClass = tag.viewColor ? getClassForBackground(tag.viewColor) : 'color-white';
    const text = tagLabel ? tagLabel(tag) : tag.name;
    return <span className={colClass}>{text}</span>;
  };

  // Only used for visualization in the selector, an actual ClientTag is created onSelect
  const createNewTag = useCallback(
    (name: string) => new ClientTag(tagStore, CREATED_TAG_ID, name),
    [tagStore],
  );

  const maybeCreateNewItemFromQuery = onTagCreation ? createNewTag : undefined;
  const maybeCreateNewItemRenderer = onTagCreation ? renderCreateTagOption : undefined;

  const inputRef = useRef<HTMLInputElement | null>(null);
  const setInputRef = useCallback((input: HTMLInputElement | null) => (inputRef.current = input), [
    inputRef,
  ]);

  useEffect(() => {
    if (autoFocus && inputRef.current) {
      inputRef.current.focus();
    }
  }, [refocusObject, autoFocus]);

  const getTagProps = useCallback(
    (_: any, index: number): ITagProps => ({
      minimal: true,
      // Todo: Style doesn't update until focusing the tagInput
      style: { backgroundColor: selectedItems[index]?.viewColor },
    }),
    [selectedItems],
  );

  return (
    <TagMultiSelect
      items={tagStore.root.clientSubTags}
      selectedItems={selectedItems}
      itemRenderer={SearchTagItem}
      noResults={NoResults}
      onItemSelect={handleSelect}
      popoverProps={{ minimal: true }}
      openOnKeyDown={false}
      tagRenderer={TagLabel}
      createNewItemFromQuery={maybeCreateNewItemFromQuery}
      createNewItemRenderer={maybeCreateNewItemRenderer}
      itemPredicate={filterTag}
      tagInputProps={{
        tagProps: getTagProps,
        onRemove: handleDeselect,
        rightElement: showClearButton ? ClearButton : undefined,
        fill: true,
        disabled,
        inputRef: setInputRef,
        onKeyDown,
      }}
      placeholder={placeholder}
      resetOnSelect={true}
    />
  );
};
>>>>>>> 28b4f098

export { MultiTagSelector, MultiTagColSelector };<|MERGE_RESOLUTION|>--- conflicted
+++ resolved
@@ -1,15 +1,20 @@
-import React, { useContext, useMemo } from 'react';
+import React, { useContext, useState } from 'react';
 import { observer } from 'mobx-react-lite';
 
 import { ClientTag } from '../../entities/Tag';
 import StoreContext from '../contexts/StoreContext';
-<<<<<<< HEAD
-import { MultiAutoComplete, IMultiAutoComplete } from 'components';
-import { ClientTagCollection, ROOT_TAG_COLLECTION_ID } from '../../entities/TagCollection';
+import { IconButton, IconSet, Listbox, Option, Tag } from 'components';
+import { Flyout } from 'components/Dialog';
 
-type IMultiTagSelector = Omit<IMultiAutoComplete<ClientTag>, 'items' | 'tagColor'>;
-
-const getColor = (t: ClientTag) => t.viewColor;
+interface IMultiTagSelector {
+  selection: ClientTag[];
+  onSelect: (item: ClientTag) => void;
+  onDeselect: (item: ClientTag) => void;
+  onClear: () => void;
+  onCreate?: (name: string) => Promise<ClientTag>;
+  tagLabel?: (item: ClientTag) => string;
+  disabled?: boolean;
+}
 
 const MultiTagSelector = observer(
   ({
@@ -22,254 +27,87 @@
     disabled,
   }: IMultiTagSelector) => {
     const { tagStore } = useContext(StoreContext);
+    const [isOpen, setIsOpen] = useState(false);
+    const [query, setQuery] = useState('');
+    const normalizedQuery = query.toLowerCase();
+    const suggestions = tagStore.root.clientSubTags.filter(
+      (t) => t.name.toLowerCase().indexOf(normalizedQuery) >= 0,
+    );
+
     return (
-      <MultiAutoComplete
-        disabled={disabled}
-        selection={selection}
-        items={tagStore.tagList}
-        onSelect={onSelect}
-        onDeselect={onDeselect}
-        onClear={onClear}
-        onCreate={onCreate}
-        tagLabel={tagLabel}
-        tagColor={getColor}
-      />
+      <div
+        role="combobox"
+        onBlur={(e) => {
+          if (
+            e.relatedTarget instanceof HTMLElement &&
+            e.relatedTarget.matches('[role="option"]')
+          ) {
+            return;
+          }
+          setIsOpen(false);
+        }}
+      >
+        <Flyout
+          open={isOpen}
+          placement="bottom"
+          target={
+            <div className="multiautocomplete-input">
+              <div>
+                <span>
+                  {selection.map((t) => (
+                    <Tag
+                      key={t.id}
+                      text={tagLabel(t)}
+                      color={t.viewColor}
+                      onRemove={() => onDeselect(t)}
+                    />
+                  ))}
+                </span>
+                <input
+                  disabled={disabled}
+                  type="text"
+                  value={query}
+                  aria-autocomplete="list"
+                  onChange={(e) => {
+                    setIsOpen(true);
+                    setQuery(e.target.value);
+                  }}
+                />
+              </div>
+              <IconButton icon={IconSet.CLOSE} text="Close" onClick={onClear} />
+            </div>
+          }
+        >
+          <Listbox>
+            {suggestions.map((t) => (
+              <Option
+                key={t.id}
+                selected={selection.includes(t)}
+                value={t.name}
+                onClick={() => {
+                  onSelect(t);
+                  setQuery('');
+                  setIsOpen(false);
+                }}
+              />
+            ))}
+            {onCreate && suggestions.length === 0 ? (
+              <Option
+                key="create"
+                selected={false}
+                value={`Create Tag ${query}`}
+                onClick={async () => {
+                  onSelect(await onCreate(query));
+                  setQuery('');
+                  setIsOpen(false);
+                }}
+              />
+            ) : null}
+          </Listbox>
+        </Flyout>
+      </div>
     );
   },
 );
 
-type TagItem = ClientTag | ClientTagCollection;
-
-type IMultiTagColSelector = Omit<IMultiAutoComplete<TagItem>, 'items' | 'tagColor'>;
-
-const MultiTagColSelector = observer(
-  ({
-    selection,
-    onSelect,
-    onDeselect,
-    onClear,
-    onCreate,
-    tagLabel = (t) => t.name,
-    disabled,
-  }: IMultiTagColSelector) => {
-    const {
-      tagStore: { tagList },
-      tagCollectionStore: { tagCollectionList },
-    } = useContext(StoreContext);
-
-    const items = useMemo(() => {
-      const rootIndex = tagCollectionList.findIndex((c) => c.id === ROOT_TAG_COLLECTION_ID);
-      const collections = tagCollectionList;
-      return (collections
-        .slice(0, rootIndex)
-        .concat(collections.slice(rootIndex + 1)) as TagItem[]).concat(tagList);
-    }, [tagCollectionList, tagList]);
-
-    return (
-      <MultiAutoComplete
-        disabled={disabled}
-        selection={selection}
-        items={items}
-        onSelect={onSelect}
-        onDeselect={onDeselect}
-        onClear={onClear}
-        onCreate={onCreate}
-        tagLabel={tagLabel}
-        tagColor={getColor}
-      />
-    );
-  },
-);
-=======
-import IconSet from 'components/Icons';
-import { getClassForBackground } from '../utils';
-
-const TagMultiSelect = MultiSelect.ofType<ClientTag>();
-
-const NoResults = <MenuItem disabled={true} text="No results." />;
-
-const CREATED_TAG_ID = 'created-tag-id';
-
-const renderCreateTagOption = (
-  query: string,
-  active: boolean,
-  handleClick: React.MouseEventHandler<HTMLElement>,
-) => (
-  <MenuItem
-    icon={IconSet.ADD_TAG_FILL}
-    text={`Create "${query}"`}
-    active={active}
-    onClick={handleClick}
-    shouldDismissPopover={false}
-  />
-);
-
-const filterTag: ItemPredicate<ClientTag> = (query, tag, index, exactMatch) => {
-  const normalizedName = tag.name.toLowerCase();
-  const normalizedQuery = query.toLowerCase();
-
-  if (exactMatch) {
-    return normalizedName === normalizedQuery;
-  } else {
-    return normalizedName.indexOf(normalizedQuery) >= 0;
-  }
-};
-
-interface IMultiTagSelectorProps {
-  selectedItems: ClientTag[];
-  tagLabel?: (tag: ClientTag) => string;
-  onTagSelect: (tag: ClientTag) => void;
-  onTagDeselect: (tag: ClientTag, index: number) => void;
-  onClearSelection: () => void;
-  onTagCreation?: (name: string) => Promise<ClientTag>;
-  placeholder?: string;
-  disabled?: boolean;
-  /** Focus on mount */
-  autoFocus?: boolean;
-  /** When this object changes, autoFocus is triggered (since this component does not remount often itself) */
-  refocusObject?: any;
-  tagIntent?: Intent;
-  onKeyDown?: (event: React.KeyboardEvent<HTMLElement>, index?: number | undefined) => void;
-  showClearButton?: boolean;
-  includeCollections?: boolean;
-}
-
-const MultiTagSelector = ({
-  selectedItems,
-  tagLabel,
-  onTagSelect,
-  onTagDeselect,
-  onClearSelection,
-  onTagCreation,
-  placeholder,
-  disabled,
-  autoFocus,
-  refocusObject,
-  onKeyDown,
-  showClearButton = true,
-}: IMultiTagSelectorProps) => {
-  const { tagStore } = useContext(StoreContext);
-
-  const handleSelect = useCallback(
-    async (tag: ClientTag) => {
-      // When a tag is created, it is selected. Here we detect whether we need to actually create the ClientTag.
-      if (onTagCreation && tag.id === CREATED_TAG_ID) {
-        tag = await onTagCreation(tag.name);
-      }
-
-      return selectedItems.includes(tag)
-        ? onTagDeselect(tag, selectedItems.indexOf(tag))
-        : onTagSelect(tag);
-    },
-    [onTagCreation, onTagDeselect, onTagSelect, selectedItems],
-  );
-
-  const handleDeselect = useCallback(
-    (_: string, index: number) => {
-      const item = selectedItems[index];
-      onTagDeselect(item, index);
-    },
-    [onTagDeselect, selectedItems],
-  );
-
-  // Todo: Might need a confirmation pop over
-  const ClearButton = useMemo(
-    () =>
-      selectedItems.length > 0 ? (
-        <Button icon={IconSet.CLOSE} minimal={true} onClick={onClearSelection} />
-      ) : undefined,
-    [onClearSelection, selectedItems.length],
-  );
-
-  const SearchTagItem = useCallback<ItemRenderer<ClientTag>>(
-    (tag, { modifiers, handleClick }) => {
-      if (!modifiers.matchesPredicate) {
-        return null;
-      }
-      const isSelected = selectedItems.includes(tag);
-
-      const rightIcon = tag.viewColor ? (
-        <Icon icon="full-circle" iconSize={12} color={tag.viewColor} />
-      ) : undefined;
-      return (
-        <MenuItem
-          active={modifiers.active}
-          icon={isSelected ? 'tick' : 'blank'}
-          labelElement={rightIcon}
-          key={tag.id}
-          label={tag.description ? tag.description.toString() : ''}
-          onClick={handleClick}
-          text={`${tag.name}`}
-          shouldDismissPopover={false}
-        />
-      );
-    },
-    [selectedItems],
-  );
-
-  const TagLabel = (tag: ClientTag) => {
-    if (!tag) return <span>???</span>;
-    const colClass = tag.viewColor ? getClassForBackground(tag.viewColor) : 'color-white';
-    const text = tagLabel ? tagLabel(tag) : tag.name;
-    return <span className={colClass}>{text}</span>;
-  };
-
-  // Only used for visualization in the selector, an actual ClientTag is created onSelect
-  const createNewTag = useCallback(
-    (name: string) => new ClientTag(tagStore, CREATED_TAG_ID, name),
-    [tagStore],
-  );
-
-  const maybeCreateNewItemFromQuery = onTagCreation ? createNewTag : undefined;
-  const maybeCreateNewItemRenderer = onTagCreation ? renderCreateTagOption : undefined;
-
-  const inputRef = useRef<HTMLInputElement | null>(null);
-  const setInputRef = useCallback((input: HTMLInputElement | null) => (inputRef.current = input), [
-    inputRef,
-  ]);
-
-  useEffect(() => {
-    if (autoFocus && inputRef.current) {
-      inputRef.current.focus();
-    }
-  }, [refocusObject, autoFocus]);
-
-  const getTagProps = useCallback(
-    (_: any, index: number): ITagProps => ({
-      minimal: true,
-      // Todo: Style doesn't update until focusing the tagInput
-      style: { backgroundColor: selectedItems[index]?.viewColor },
-    }),
-    [selectedItems],
-  );
-
-  return (
-    <TagMultiSelect
-      items={tagStore.root.clientSubTags}
-      selectedItems={selectedItems}
-      itemRenderer={SearchTagItem}
-      noResults={NoResults}
-      onItemSelect={handleSelect}
-      popoverProps={{ minimal: true }}
-      openOnKeyDown={false}
-      tagRenderer={TagLabel}
-      createNewItemFromQuery={maybeCreateNewItemFromQuery}
-      createNewItemRenderer={maybeCreateNewItemRenderer}
-      itemPredicate={filterTag}
-      tagInputProps={{
-        tagProps: getTagProps,
-        onRemove: handleDeselect,
-        rightElement: showClearButton ? ClearButton : undefined,
-        fill: true,
-        disabled,
-        inputRef: setInputRef,
-        onKeyDown,
-      }}
-      placeholder={placeholder}
-      resetOnSelect={true}
-    />
-  );
-};
->>>>>>> 28b4f098
-
-export { MultiTagSelector, MultiTagColSelector };+export { MultiTagSelector };