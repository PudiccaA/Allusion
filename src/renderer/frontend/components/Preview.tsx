import React, { useContext, useEffect, useCallback } from 'react';

import StoreContext from '../contexts/StoreContext';
import ErrorBoundary from './ErrorBoundary';
import FileList from './FileList';
import { Button, Switch } from '@blueprintjs/core';
import { observer } from 'mobx-react-lite';
import IconSet from './Icons';

const PreviewApp = () => {
  const { uiStore, fileStore } = useContext(StoreContext);
  const themeClass = uiStore.theme === 'DARK' ? 'bp3-dark' : 'bp3-light';

  useEffect(uiStore.viewSlide, []);

  const handleLeftButton = useCallback(
    () => uiStore.setFirstIndexInView(Math.max(0, uiStore.firstIndexInView - 1)),
    []);

  const handleRightButton = useCallback(
    () => uiStore.setFirstIndexInView(Math.min(uiStore.firstIndexInView + 1, fileStore.fileList.length - 1)),
    [fileStore.fileList.length]);

  return (
    <div className={`${themeClass}`} style={{ height: '100%' }}>
      <ErrorBoundary>
        <div id="toolbar" style={{height: '2.4rem'}}>
          <section id="preview-toolbar">
            <Button
<<<<<<< HEAD
              icon={IconSet.ARROW_LEFT}
              // Todo: Fixme
              onClick={() => console.log('This will work in the selection-improvements branch')}
              minimal
              // disabled
            />
            <Button
              icon={IconSet.ARROW_RIGHT}
              // Todo: Fixme
              onClick={() => console.log('This will work in the selection-improvements branch')}
              minimal
              // disabled
=======
              icon="arrow-left"
              onClick={handleLeftButton}
              minimal
              disabled={uiStore.firstIndexInView === 0}
            />
            <Button
              icon="arrow-right"
              onClick={handleRightButton}
              minimal
              disabled={uiStore.firstIndexInView === fileStore.fileList.length - 1}
>>>>>>> b627e003
            />
            <Switch
              label="Overview"
              onClick={() => uiStore.viewMethod = uiStore.viewMethod === 'slide' ? 'grid' : 'slide'}
              checked={uiStore.viewMethod !== 'slide'}
              style={{ margin: 'auto', marginLeft: '1em', display: 'inline' }}
            />
          </section>
        </div>

        <FileList />
      </ErrorBoundary>
    </div>
  );
};

export default observer(PreviewApp);<|MERGE_RESOLUTION|>--- conflicted
+++ resolved
@@ -27,31 +27,16 @@
         <div id="toolbar" style={{height: '2.4rem'}}>
           <section id="preview-toolbar">
             <Button
-<<<<<<< HEAD
               icon={IconSet.ARROW_LEFT}
-              // Todo: Fixme
-              onClick={() => console.log('This will work in the selection-improvements branch')}
-              minimal
-              // disabled
-            />
-            <Button
-              icon={IconSet.ARROW_RIGHT}
-              // Todo: Fixme
-              onClick={() => console.log('This will work in the selection-improvements branch')}
-              minimal
-              // disabled
-=======
-              icon="arrow-left"
               onClick={handleLeftButton}
               minimal
               disabled={uiStore.firstIndexInView === 0}
             />
             <Button
-              icon="arrow-right"
+              icon={IconSet.ARROW_RIGHT}
               onClick={handleRightButton}
               minimal
               disabled={uiStore.firstIndexInView === fileStore.fileList.length - 1}
->>>>>>> b627e003
             />
             <Switch
               label="Overview"
