import path from 'path';
import fse from 'fs-extra';
import { action, observable, computed, observe, makeObservable } from 'mobx';

import RootStore from './RootStore';
import { ClientFile, IFile } from '../../entities/File';
import { ID } from '../../entities/ID';
import { ClientTag, ROOT_TAG_ID } from '../../entities/Tag';
import { ClientBaseCriteria, ClientIDSearchCriteria } from '../../entities/SearchCriteria';
import { RendererMessenger } from '../../../Messaging';
import { debounce } from '../utils';

export type FileSearchCriteria = ClientBaseCriteria<IFile>;
export const enum ViewMethod {
  List,
  Grid,
}
type ThumbnailSize = 'small' | 'medium' | 'large';
type ThumbnailShape = 'square' | 'letterbox';
const PREFERENCES_STORAGE_KEY = 'preferences';

export interface IHotkeyMap {
  // Outerliner actions
  toggleOutliner: string;
  replaceQuery: string;

  // Inspector actions
  toggleInspector: string;
  toggleSettings: string;
  toggleHelpCenter: string;

  // Toolbar actions (these should only be active when the content area is focused)
  deleteSelection: string;
  selectAll: string;
  deselectAll: string;
  viewList: string;
  viewGrid: string;
  // viewMason: string;
  viewSlide: string;
  advancedSearch: string;

  // Other
  openPreviewWindow: string;
}

// https://blueprintjs.com/docs/#core/components/hotkeys.dialog
export const defaultHotkeyMap: IHotkeyMap = {
  toggleOutliner: '1',
  toggleInspector: '2',
  replaceQuery: 'r',
  toggleSettings: 's',
  toggleHelpCenter: 'h',
  deleteSelection: 'del',
  selectAll: 'mod + a',
  deselectAll: 'mod + d',
  viewList: 'alt + 1',
  viewGrid: 'alt + 2',
  // TODO: Add masonry layout
  // viewMason: 'alt + 3',
  viewSlide: 'alt + 3',
  advancedSearch: 'mod + shift + f',
  openPreviewWindow: 'space',
};

/**
 * From: https://mobx.js.org/best/store.html
 * Things you will typically find in UI stores:
 * - Session information
 * - Information about how far your application has loaded
 * - Information that will not be stored in the backend
 * - Information that affects the UI globally:
 *  - Window dimensions
 *  - Accessibility information
 *  - Current language
 *  - Currently active theme
 * - User interface state as soon as it affects multiple, further unrelated components:
 *  - Current selection
 *  - Visibility of toolbars, etc.
 *  - State of a wizard
 *  - State of a global overlay
 */

/** These fields are stored and recovered when the application opens up */
const PersistentPreferenceFields: Array<keyof UiStore> = [
  'theme',
  'isOutlinerOpen',
  'isInspectorOpen',
  'thumbnailDirectory',
  'method',
  'thumbnailSize',
  'thumbnailShape',
  'hotkeyMap',
];

class UiStore {
  private readonly rootStore: RootStore;

  @observable isInitialized = false;

  // Theme
  @observable theme: 'LIGHT' | 'DARK' = 'DARK';

  // UI
  @observable isOutlinerOpen: boolean = true;
  @observable isInspectorOpen: boolean = false;
  @observable isSettingsOpen: boolean = false;
  @observable isHelpCenterOpen: boolean = false;
  @observable isLocationRecoveryOpen: ID | null = null;
  @observable isPreviewOpen: boolean = false;
  @observable isAdvancedSearchOpen: boolean = false;
  @observable searchMatchAny = false;
  @observable method: ViewMethod = ViewMethod.Grid;
  @observable isSlideMode: boolean = false;
  /** Index of the first item in the viewport */
  @observable firstItem: number = 0;
  @observable thumbnailSize: ThumbnailSize = 'medium';
  @observable thumbnailShape: ThumbnailShape = 'square';

  @observable isToolbarFileRemoverOpen: boolean = false;

  // Selections
  // Observable arrays recommended like this here https://github.com/mobxjs/mobx/issues/669#issuecomment-269119270.
  // However, sets are more suitable because they have quicker lookup performance.
  readonly fileSelection = observable(new Set<ClientFile>());
  readonly tagSelection = observable(new Set<ClientTag>());

  readonly searchCriteriaList = observable<FileSearchCriteria>([]);

  @observable thumbnailDirectory: string = '';

  @observable readonly hotkeyMap: IHotkeyMap = observable(defaultHotkeyMap);

  constructor(rootStore: RootStore) {
    this.rootStore = rootStore;
    makeObservable(this);

    // Store preferences immediately when anything is changed
    const debouncedPersist = debounce(this.storePersistentPreferences, 200).bind(this);
    PersistentPreferenceFields.forEach((f) => observe(this, f, debouncedPersist));
  }

  @action.bound init() {
    this.isInitialized = true;
  }

  /////////////////// UI Actions ///////////////////
  @computed get isList(): boolean {
    return this.method === ViewMethod.List;
  }

  @computed get isGrid(): boolean {
    return this.method === ViewMethod.Grid;
  }

  @action.bound setThumbnailSmall() {
    this.setThumbnailSize('small');
  }

  @action.bound setThumbnailMedium() {
    this.setThumbnailSize('medium');
  }

  @action.bound setThumbnailLarge() {
    this.setThumbnailSize('large');
  }

  @action.bound setThumbnailSquare() {
    this.setThumbnailShape('square');
  }

  @action.bound setThumbnailLetterbox() {
    this.setThumbnailShape('letterbox');
  }

  @action.bound setFirstItem(index: number = 0) {
    if (isFinite(index)) {
      this.firstItem = index;
    }
  }

  @action.bound setMethodList() {
    this.method = ViewMethod.List;
  }

  @action.bound setMethodGrid() {
    this.method = ViewMethod.Grid;
  }

  @action.bound enableSlideMode() {
    this.isSlideMode = true;
  }

  @action.bound disableSlideMode() {
    this.isSlideMode = false;
  }

  @action.bound toggleSlideMode() {
    this.isSlideMode = !this.isSlideMode;
  }

  @action.bound openOutliner() {
    this.setIsOutlinerOpen(true);
  }

  @action.bound toggleOutliner() {
    this.setIsOutlinerOpen(!this.isOutlinerOpen);
  }

  @action.bound openPreviewWindow() {
    // Don't open when no files have been selected
    if (this.fileSelection.size === 0) {
      return;
    }

    // If only one image was selected, open all images, but focus on the selected image. Otherwise, open selected images
    const previewFiles =
      this.fileSelection.size === 1
        ? this.rootStore.fileStore.fileList.map((file) => file.id)
        : Array.from(this.fileSelection);

    RendererMessenger.sendPreviewFiles({
<<<<<<< HEAD
      ids: previewFiles,
      activeImgId: this.getFirstSelectedFileId(),
=======
      ids: Array.from(this.fileSelection, (file) => file.id),
>>>>>>> 80b8bdd9
      thumbnailDirectory: this.thumbnailDirectory,
    });

    this.isPreviewOpen = true;

    // remove focus from element so closing preview with spacebar does not trigger any ui elements
    if (document.activeElement && document.activeElement instanceof HTMLElement) {
      document.activeElement.blur();
    }
  }

  @action.bound toggleInspector() {
    this.setIsInspectorOpen(!this.isInspectorOpen);
  }

  @action.bound toggleSettings() {
    this.isSettingsOpen = !this.isSettingsOpen;
  }

  @action.bound closeSettings() {
    this.isSettingsOpen = false;
  }

  @action.bound toggleHelpCenter() {
    this.isHelpCenterOpen = !this.isHelpCenterOpen;
  }

  @action.bound openToolbarFileRemover() {
    this.isToolbarFileRemoverOpen = true;
  }

  @action.bound closeToolbarFileRemover() {
    this.isToolbarFileRemoverOpen = false;
  }

  @action.bound openLocationRecovery(locationId: ID) {
    this.isLocationRecoveryOpen = locationId;
  }

  @action.bound closeLocationRecovery() {
    this.isLocationRecoveryOpen = null;
  }

  @action.bound closePreviewWindow() {
    this.isPreviewOpen = false;
  }

  @action.bound setThumbnailDirectory(dir: string = '') {
    this.thumbnailDirectory = dir;
  }

  @action.bound toggleTheme() {
    this.setTheme(this.theme === 'DARK' ? 'LIGHT' : 'DARK');
    RendererMessenger.setTheme({ theme: this.theme === 'DARK' ? 'dark' : 'light' });
  }

  @action.bound toggleAdvancedSearch() {
    this.isAdvancedSearchOpen = !this.isAdvancedSearchOpen;
  }

  @action.bound closeAdvancedSearch() {
    this.isAdvancedSearchOpen = false;
  }

  @action.bound toggleSearchMatchAny() {
    this.searchMatchAny = !this.searchMatchAny;
  }

  /////////////////// Selection actions ///////////////////
  @action.bound selectFile(file: ClientFile, clear?: boolean) {
    if (clear) {
      this.clearFileSelection();
    }
    this.fileSelection.add(file);
  }

  @action.bound deselectFile(file: ClientFile) {
    this.fileSelection.delete(file);
  }

  /**
   * Returns true if the file was selected.
   */
  @action.bound toggleFileSelection(file: ClientFile) {
    if (this.fileSelection.has(file)) {
      this.fileSelection.delete(file);
    } else {
      this.fileSelection.add(file);
    }
  }

  @action.bound selectFileRange(start: number, end: number) {
    this.fileSelection.clear();
    for (let i = start; i <= end; i++) {
      this.fileSelection.add(this.rootStore.fileStore.fileList[i]);
    }
  }

  @action.bound selectAllFiles() {
    this.fileSelection.replace(this.rootStore.fileStore.fileList);
  }

  @action.bound clearFileSelection() {
    this.fileSelection.clear();
  }

  @action.bound deselectTag(tag: ClientTag) {
    this.tagSelection.delete(tag);
  }

  /**
   * Returns true if the tag was selected.
   */
  @action.bound toggleTagSelection(tag: ClientTag) {
    if (this.tagSelection.has(tag)) {
      this.tagSelection.delete(tag);
    } else {
      this.tagSelection.add(tag);
    }
  }

  // Range Selection using pre-order tree traversal
  @action.bound selectTagRange(tag: ClientTag, lastSelection: ID) {
    this.tagSelection.clear();
    let isSelecting = false;
    const selectRange = (node: ClientTag) => {
      if (node.id === lastSelection || node.id === tag.id) {
        if (!isSelecting) {
          // Start selection
          isSelecting = true;
        } else {
          // End selection
          this.tagSelection.add(node);
          isSelecting = false;
          return;
        }
      }

      if (isSelecting) {
        this.tagSelection.add(node);
      }

      for (const subTag of node.subTags) {
        selectRange(subTag);
      }
    };
    selectRange(this.rootStore.tagStore.root);
  }

  @action.bound selectAllTags() {
    this.tagSelection.replace(this.rootStore.tagStore.tagList);
    this.tagSelection.delete(this.rootStore.tagStore.root);
  }

  @action.bound clearTagSelection() {
    this.tagSelection.clear();
  }

  @action.bound async removeSelectedTags() {
    const ctx = this.getTagContextItems();
    return this.rootStore.tagStore.deleteTags(ctx.tags);
  }

  @action.bound colorSelectedTagsAndCollections(activeElementId: ID, color: string) {
    const ctx = this.getTagContextItems(activeElementId);
    const colorCollection = (tag: ClientTag) => {
      tag.setColor(color);
      tag.subTags.forEach((tag) => tag.setColor(color));
    };
    ctx.tags.forEach(colorCollection);
  }

  /**
   * Returns the tags and tag collections that are in the context of an action,
   * e.g. all selected items when choosing to delete an item that is selected,
   * or only a single item when moving a single tag that is not selected.
   * @returns The collections and tags in the context. Tags belonging to collections in the context are not included,
   * but can be easily found by getting the tags from each collection.
   */
  @action.bound getTagContextItems(activeItemId?: ID) {
    const { tagStore } = this.rootStore;

    // If no id was given, the context is the tag selection. Else, it might be a single tag/collection
    let isContextTheSelection = activeItemId === undefined;

    const contextTags: ClientTag[] = [];

    // If an id is given, check whether it belongs to a tag or collection
    if (activeItemId) {
      const selectedTag = tagStore.get(activeItemId);
      if (selectedTag) {
        if (selectedTag.isSelected) {
          isContextTheSelection = true;
        } else {
          contextTags.push(selectedTag);
        }
      }
    }

    // If no id is given or when the selected tag or collection is selected, the context is the whole selection
    if (isContextTheSelection) {
      const selectedTags = tagStore.tagList.filter((c) => c.isSelected);

      // root tag may not be present in the context
      const rootTagIndex = selectedTags.findIndex((col) => col.id === ROOT_TAG_ID);
      if (rootTagIndex >= 0) {
        selectedTags.splice(rootTagIndex, 1);
      }

      // Only include selected tags of which their parent is not selected
      const selectedColsNotInSelectedCols = selectedTags.filter((col) =>
        selectedTags.every((parent) => !parent.subTags.includes(col)),
      );
      contextTags.push(...selectedColsNotInSelectedCols);

      // Only include the selected tags that are not in a selected collection
      // const selectedTagsNotInSelectedCols = this.clientTagSelection.filter((t) =>
      //   selectedTags.every((col) => !col.tags.includes(t.id)),
      // );
      // contextTags.push(...selectedTagsNotInSelectedCols);
    }

    return {
      tags: contextTags,
    };
  }

  /**
   * @param targetId Where to move the selection to
   */
  @action.bound moveSelectedTagItems(id: ID) {
    const { tagStore } = this.rootStore;

    const target = tagStore.get(id);
    if (!target) {
      throw new Error('Invalid target to move to');
    }

    // Find all tags + collections in the current context (all selected items)
    const ctx = this.getTagContextItems();

    // Move tags and collections
    ctx.tags.forEach((tag) => target.insertSubTag(tag, 0));
  }

  /////////////////// Search Actions ///////////////////
  @action.bound clearSearchCriteriaList() {
    if (this.searchCriteriaList.length > 0) {
      this.searchCriteriaList.clear();
      this.viewAllContent();
    }
  }

  @action.bound addSearchCriteria(query: Exclude<FileSearchCriteria, 'key'>) {
    this.searchCriteriaList.push(query);
    this.viewQueryContent();
  }

  @action.bound addSearchCriterias(queries: Exclude<FileSearchCriteria[], 'key'>) {
    this.searchCriteriaList.push(...queries);
    this.viewQueryContent();
  }

  @action.bound removeSearchCriteria(query: FileSearchCriteria) {
    this.searchCriteriaList.remove(query);
    if (this.searchCriteriaList.length > 0) {
      this.viewQueryContent();
    } else {
      this.viewAllContent();
    }
  }

  @action.bound replaceSearchCriteria(query: Exclude<FileSearchCriteria, 'key'>) {
    this.replaceSearchCriterias([query]);
  }

  @action.bound replaceSearchCriterias(queries: Exclude<FileSearchCriteria[], 'key'>) {
    this.searchCriteriaList.replace(queries);
    if (this.searchCriteriaList.length > 0) {
      this.viewQueryContent();
    } else {
      this.viewAllContent();
    }
  }

  @action.bound removeSearchCriteriaByIndex(i: number) {
    this.searchCriteriaList.splice(i, 1);
    if (this.searchCriteriaList.length > 0) {
      this.viewQueryContent();
    } else {
      this.viewAllContent();
    }
  }

  @action.bound replaceCriteriaWithTagSelection() {
    this.replaceSearchCriterias(
      Array.from(this.tagSelection, (tag) => new ClientIDSearchCriteria('tags', tag.id)),
    );
    this.clearTagSelection();
  }

  @action.bound replaceCriteriaItem(oldCrit: FileSearchCriteria, crit: FileSearchCriteria) {
    const index = this.searchCriteriaList.indexOf(oldCrit);
    if (index !== -1) {
      this.searchCriteriaList[index] = crit;
      this.viewQueryContent();
    }
  }

  @action.bound remapHotkey(action: keyof IHotkeyMap, combo: string) {
    this.hotkeyMap[action] = combo;
    // can't rely on the observer PersistentPreferenceFields, since it's an object
    // Would be neater with a deepObserve, but this works as well:
    this.storePersistentPreferences();
  }

  // Storing preferences
  @action recoverPersistentPreferences() {
    const prefsString = localStorage.getItem(PREFERENCES_STORAGE_KEY);
    if (prefsString) {
      try {
        const prefs = JSON.parse(prefsString);
        this.setTheme(prefs.theme);
        this.setIsOutlinerOpen(prefs.isOutlinerOpen);
        this.setIsInspectorOpen(prefs.isInspectorOpen);
        this.setThumbnailDirectory(prefs.thumbnailDirectory);
        this.setMethod(prefs.method);
        this.setThumbnailSize(prefs.thumbnailSize);
        this.setThumbnailShape(prefs.thumbnailShape);
        Object.entries<string>(prefs.hotkeyMap).forEach(
          ([k, v]) => (this.hotkeyMap[k as keyof IHotkeyMap] = v),
        );
        console.log('recovered', prefs.hotkeyMap, this.hotkeyMap);
      } catch (e) {
        console.error('Cannot parse persistent preferences', e);
      }
    }

    // Set default thumbnail directory in case none was specified
    if (this.thumbnailDirectory.length === 0) {
      RendererMessenger.getPath('userData').then((userDataPath) => {
        this.setThumbnailDirectory(path.join(userDataPath, 'thumbnails'));
        fse.ensureDirSync(this.thumbnailDirectory);
      });
    }
  }

  @action storePersistentPreferences() {
    const prefs: any = {};
    for (const field of PersistentPreferenceFields) {
      prefs[field] = this[field];
    }
    localStorage.setItem(PREFERENCES_STORAGE_KEY, JSON.stringify(prefs));
  }

  /////////////////// Helper methods ///////////////////
  @action.bound clearSelection() {
    this.tagSelection.clear();
    this.fileSelection.clear();
  }

  getFirstSelectedFileId(): ID | undefined {
    return this.firstSelectedFile?.id;
  }

  @computed get firstSelectedFile(): ClientFile | undefined {
    for (const file of this.fileSelection) {
      return file;
    }
    return undefined;
  }

  @action private viewAllContent() {
    this.rootStore.fileStore.fetchAllFiles();
  }

  @action private viewQueryContent() {
    this.rootStore.fileStore.fetchFilesByQuery();
  }

  @action private setTheme(theme: 'LIGHT' | 'DARK' = 'DARK') {
    this.theme = theme;
  }

  @action private setIsOutlinerOpen(value: boolean = true) {
    this.isOutlinerOpen = value;
  }

  @action private setIsInspectorOpen(value: boolean = false) {
    this.isInspectorOpen = value;
  }

  @action private setMethod(method: ViewMethod = ViewMethod.Grid) {
    this.method = method;
  }

  @action private setThumbnailSize(size: ThumbnailSize = 'medium') {
    this.thumbnailSize = size;
  }

  @action private setThumbnailShape(shape: ThumbnailShape) {
    this.thumbnailShape = shape;
  }
}

export default UiStore;<|MERGE_RESOLUTION|>--- conflicted
+++ resolved
@@ -215,16 +215,12 @@
     // If only one image was selected, open all images, but focus on the selected image. Otherwise, open selected images
     const previewFiles =
       this.fileSelection.size === 1
-        ? this.rootStore.fileStore.fileList.map((file) => file.id)
+        ? this.rootStore.fileStore.fileList
         : Array.from(this.fileSelection);
 
     RendererMessenger.sendPreviewFiles({
-<<<<<<< HEAD
-      ids: previewFiles,
+      ids: previewFiles.map((file) => file.id),
       activeImgId: this.getFirstSelectedFileId(),
-=======
-      ids: Array.from(this.fileSelection, (file) => file.id),
->>>>>>> 80b8bdd9
       thumbnailDirectory: this.thumbnailDirectory,
     });
 
