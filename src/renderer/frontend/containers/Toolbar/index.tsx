--- conflicted
+++ resolved
@@ -43,7 +43,7 @@
           onClick={toggleOutliner}
           intent={isOutlinerOpen ? 'primary' : 'none'}
           className="tooltip"
-          data-right={Tooltip.Tag}
+          data-right={Tooltip.TagFiles}
         />
         <Button
           icon={IconSet.SEARCH}
@@ -115,28 +115,6 @@
   orderFilesBy: (prop: keyof IFile) => void;
   switchFileOrder: () => void;
 }
-<<<<<<< HEAD
-const TagFilesPopover = observer(({ disabled, files, uiStore }: ITagFilesPopoverProps) => (
-  <Popover
-    minimal
-    isOpen={uiStore.isToolbarTagSelectorOpen}
-    onClose={uiStore.closeToolbarTagSelector}
-    position={"bottom"}
-  >
-    <Button
-      icon={IconSet.TAG}
-      disabled={disabled}
-      onClick={uiStore.toggleToolbarTagSelector}
-      className="tooltip"
-      data-right={Tooltip.TagFiles}
-    />
-    <div className="popoverContent">
-      <FileTag files={files} autoFocus />
-    </div>
-  </Popover>
-));
-=======
->>>>>>> a138addd
 
 const sortMenuData: Array<{ prop: keyof IFile; icon: JSX.Element; text: string }> = [
   // { prop: 'tags', icon: IconSet.TAG, text: 'Tag' },
@@ -223,22 +201,9 @@
         <ButtonGroup minimal>
           {/* Slide mode */}
           <Button
-<<<<<<< HEAD
-            icon={IconSet.LOCATIONS}
-            onClick={handleOlTags}
-            intent={olPage === 'TAGS' && uiStore.isOutlinerOpen ? 'primary' : 'none'}
-            className="tooltip"
-            data-right={Tooltip.Outliner}
-          />
-          <Button
-            icon={IconSet.SEARCH}
-            onClick={handleOlSearch}
-            intent={uiStore.isQuickSearchOpen ? 'primary' : 'none'}
-=======
             icon={IconSet.ARROW_LEFT}
             onClick={uiStore.view.disableSlideMode}
             intent="primary"
->>>>>>> a138addd
             className="tooltip"
             data-right={Tooltip.Back}
           >
@@ -266,27 +231,11 @@
               close={uiStore.closeToolbarTagSelector}
               toggle={uiStore.toggleToolbarTagSelector}
             />
-<<<<<<< HEAD
-            {/* <RemoveFilesPopover
-            onRemove={handleRemoveSelectedFiles}
-            disabled={!selectionModeOn}
-            uiStore={uiStore}
-          /> */}
-
-            <Popover
-              minimal
-              target={
-                <Button icon={IconSet.FILTER} className="tooltip" data-right={Tooltip.Filter} />
-              }
-              content={sortMenu}
-              position={"bottom"}
-=======
             <FileFilter
               fileOrder={fileStore.fileOrder}
               orderBy={fileStore.orderBy}
               orderFilesBy={fileStore.orderFilesBy}
               switchFileOrder={fileStore.switchFileOrder}
->>>>>>> a138addd
             />
           </ButtonGroup>
 
