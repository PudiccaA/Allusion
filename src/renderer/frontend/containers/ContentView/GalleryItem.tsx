--- conflicted
+++ resolved
@@ -1,20 +1,7 @@
 import React, { useState, useEffect, useCallback, useMemo, useContext } from 'react';
 import { shell } from 'electron';
 import { observer } from 'mobx-react-lite';
-<<<<<<< HEAD
-import {
-  Tag,
-  ContextMenuTarget,
-  Menu,
-  MenuItem,
-  H4,
-  Classes,
-  Icon,
-  Tooltip,
-} from '@blueprintjs/core';
-=======
-import { Tag, ContextMenuTarget, Menu, MenuItem, H4 } from '@blueprintjs/core';
->>>>>>> b89098fc
+import { Tag, ContextMenuTarget, Menu, MenuItem, H4, Tooltip, Icon } from '@blueprintjs/core';
 
 import { ClientFile } from '../../../entities/File';
 import { ClientTag } from '../../../entities/Tag';
