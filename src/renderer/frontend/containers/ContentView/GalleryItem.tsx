--- conflicted
+++ resolved
@@ -1,22 +1,7 @@
 import React, { useState, useEffect, useCallback, useMemo, useContext } from 'react';
 import { shell } from 'electron';
 import { observer } from 'mobx-react-lite';
-<<<<<<< HEAD
-import { Tag, ContextMenuTarget, Menu, MenuItem, H4, Card } from '@blueprintjs/core';
-=======
-import {
-  Tag,
-  ContextMenuTarget,
-  Menu,
-  MenuItem,
-  H4,
-  Tooltip,
-  Card,
-  Button,
-  ButtonGroup,
-  MenuDivider,
-} from '@blueprintjs/core';
->>>>>>> bbd8256b
+import { Tag, ContextMenuTarget, Menu, MenuItem, H4, Card, MenuDivider } from '@blueprintjs/core';
 
 import { ClientFile } from '../../../entities/File';
 import { ClientTag } from '../../../entities/Tag';
@@ -30,7 +15,6 @@
 import { RendererMessenger } from 'src/Messaging';
 import UiStore from '../../stores/UiStore';
 import { SortMenuItems } from '../Toolbar/ContentToolbar';
-import FileStore from '../../stores/FileStore';
 
 const ThumbnailTag = ({ name, color }: { name: string; color: string }) => {
   const colClass = useMemo(() => (color ? getClassForBackground(color) : 'color-white'), [color]);
@@ -223,42 +207,7 @@
         onDragLeave={handleDragLeave}
         onDrop={handleDrop}
       >
-<<<<<<< HEAD
-        <div
-          onClick={handleClickImg}
-          className={`thumbnail-img${file.isBroken ? ' thumbnail-broken' : ''}`}
-          onDoubleClick={handleDoubleClickImg}
-          onDragStart={handleDragStart}
-        >
-          {isThumbnailReady ? (
-            // Show image when it has been loaded
-            <img src={imagePath} onError={handleImageError} alt="" />
-          ) : isThumbnailGenerating ? (
-            // If it's being generated, show a placeholder
-            <div className="donut-loading" />
-          ) : (
-            // Show an error it it could not be loaded
-            <MissingImageFallback />
-          )}
-          {file.isBroken && !showDetails && (
-            <Tooltip
-              content="This image could not be found."
-              targetClass="thumbnail-broken-overlay"
-            >
-              <span
-                onClick={(e) => {
-                  e.stopPropagation(); // prevent image click event
-                  fileStore.fetchMissingFiles();
-                  uiStore.selectFile(file, true);
-                }}
-              >
-                {IconSet.WARNING_BROKEN_LINK}
-              </span>
-            </Tooltip>
-          )}
-        </div>
-=======
-        <Tooltip content={file.name} hoverOpenDelay={1000}>
+        <Tooltip content={file.name} hoverDelay={1000}>
           <div
             onClick={handleClickImg}
             className={`thumbnail-img${file.isBroken ? ' thumbnail-broken' : ''}`}
@@ -276,23 +225,23 @@
               <MissingImageFallback />
             )}
             {file.isBroken && !showDetails && (
-              <div className="thumbnail-broken-overlay">
-                <Tooltip content="This image could not be found.">
-                  <span
-                    onClick={(e) => {
-                      e.stopPropagation(); // prevent image click event
-                      uiStore.selectFile(file, true);
-                      uiStore.toggleToolbarFileRemover();
-                    }}
-                  >
-                    {IconSet.WARNING_BROKEN_LINK}
-                  </span>
-                </Tooltip>
-              </div>
+              <Tooltip
+                content="This image could not be found."
+                targetClass="thumbnail-broken-overlay"
+              >
+                <span
+                  onClick={(e) => {
+                    e.stopPropagation(); // prevent image click event
+                    fileStore.fetchMissingFiles();
+                    uiStore.selectFile(file, true);
+                  }}
+                >
+                  {IconSet.WARNING_BROKEN_LINK}
+                </span>
+              </Tooltip>
             )}
           </div>
         </Tooltip>
->>>>>>> bbd8256b
         <ThumbnailDecoration
           showDetails={showDetails}
           file={file}
@@ -310,13 +259,7 @@
   },
 );
 
-export const GeneralGalleryContextMenuItems = ({
-  uiStore,
-  fileStore,
-}: {
-  uiStore: UiStore;
-  fileStore: FileStore;
-}) => (
+export const GeneralGalleryContextMenuItems = ({ uiStore }: { uiStore: UiStore }) => (
   <>
     <MenuItem icon={IconSet.VIEW_GRID} text="View method...">
       <MenuItem
@@ -334,12 +277,7 @@
       <MenuItem icon="lock" text="Masonry" disabled />
     </MenuItem>
     <MenuItem icon={IconSet.FILTER_NAME_DOWN} text="Sort by...">
-      <SortMenuItems
-        fileOrder={fileStore.fileOrder}
-        orderBy={fileStore.orderBy}
-        orderFilesBy={fileStore.orderFilesBy}
-        switchFileOrder={fileStore.switchFileOrder}
-      />
+      <SortMenuItems />
     </MenuItem>
   </>
 );
@@ -377,13 +315,9 @@
           icon={IconSet.WARNING_BROKEN_LINK}
           disabled={fileStore.showsMissingContent}
         />
-<<<<<<< HEAD
         <MenuItem onClick={uiStore.openToolbarFileRemover} text="Delete" icon={IconSet.DELETE} />
-=======
-        <MenuItem onClick={uiStore.toggleToolbarFileRemover} text="Delete" icon={IconSet.DELETE} />
         <MenuDivider />
-        <GeneralGalleryContextMenuItems uiStore={uiStore} fileStore={fileStore} />
->>>>>>> bbd8256b
+        <GeneralGalleryContextMenuItems uiStore={uiStore} />
       </Menu>
     );
   }
@@ -399,7 +333,7 @@
       <MenuItem onClick={handleInspect} text="Inspect" icon={IconSet.INFO} />
 
       <MenuDivider />
-      <GeneralGalleryContextMenuItems uiStore={uiStore} fileStore={fileStore} />
+      <GeneralGalleryContextMenuItems uiStore={uiStore} />
       <MenuDivider />
 
       <MenuItem onClick={handleOpen} text="Open External" icon={IconSet.OPEN_EXTERNAL} />
