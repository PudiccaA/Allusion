import React, { useState, useEffect, useCallback, useContext } from 'react';
import { shell } from 'electron';
import { observer } from 'mobx-react-lite';

import { ClientFile } from '../../../entities/File';
import { ClientTag } from '../../../entities/Tag';
import { Button, ButtonGroup, IconSet, Tag } from 'components';
import { MenuDivider, MenuItem } from 'components/menu';
import { Tooltip } from 'components/popover';
import ImageInfo from '../../components/ImageInfo';
import StoreContext from '../../contexts/StoreContext';
import { DnDType, DnDAttribute } from '../Outliner/TagsPanel/DnD';
import { ensureThumbnail } from '../../ThumbnailGeneration';
import { RendererMessenger } from 'src/Messaging';

interface IThumbnailTags {
  tags: ClientTag[];
  onClick: (event: React.MouseEvent<HTMLSpanElement, MouseEvent>) => void;
  onDoubleClick: (event: React.MouseEvent<HTMLSpanElement, MouseEvent>) => void;
}

const ThumbnailTags = observer(({ tags, onClick, onDoubleClick }: IThumbnailTags) => (
  <span className="thumbnail-tags" onClick={onClick} onDoubleClick={onDoubleClick}>
    {tags.map((tag) => (
      <Tag key={tag.id} text={tag.name} color={tag.viewColor} />
    ))}
  </span>
));

const FileRecovery = observer(({ file }: { file: ClientFile }) => {
  const { uiStore } = useContext(StoreContext);
  return (
    <div>
      <p>The file {file.name} could not be found.</p>
      <p>Would you like to remove it from your library?</p>
      <ButtonGroup>
        <Button
          text="Remove"
          styling="outlined"
          onClick={() => {
            uiStore.selectFile(file, true);
            uiStore.openToolbarFileRemover();
          }}
        />
      </ButtonGroup>
    </div>
  );
});

interface IThumbnailDecoration extends Omit<IThumbnailTags, 'tags'> {
  showDetails?: boolean;
  file: ClientFile;
}

const ThumbnailDecoration = observer(
  ({ showDetails, file, onClick, onDoubleClick }: IThumbnailDecoration) => {
    if (file.isBroken && showDetails) {
      return <FileRecovery file={file} />;
    }
    return (
      <>
        {showDetails && (
          <>
            <h2>{file.filename}</h2>
            <ImageInfo file={file} />
          </>
        )}
        <ThumbnailTags tags={file.clientTags} onClick={onClick} onDoubleClick={onDoubleClick} />
      </>
    );
  },
);

interface IGalleryItemProps {
  file: ClientFile;
  select: (selectedFile: ClientFile, selectAdditive: boolean, selectRange: boolean) => void;
  showDetails?: boolean;
  showContextMenu: (x: number, y: number, menu: [JSX.Element, JSX.Element]) => void;
}

const handleDragOver = (event: React.DragEvent<HTMLDivElement>) => {
  if (event.dataTransfer.types.includes(DnDType)) {
    event.dataTransfer.dropEffect = 'link';
    event.preventDefault();
    event.stopPropagation();
    event.currentTarget.dataset[DnDAttribute.Target] = 'true';
  }
};

const handleDragLeave = (event: React.DragEvent<HTMLDivElement>) => {
  if (event.dataTransfer.types.includes(DnDType)) {
    event.dataTransfer.dropEffect = 'none';
    event.preventDefault();
    event.stopPropagation();
    event.currentTarget.dataset[DnDAttribute.Target] = 'false';
  }
};

export const MissingImageFallback = ({ style }: { style?: React.CSSProperties }) => (
  <div style={style} className="image-error custom-icon-128">
    {IconSet.DB_ERROR}Could not load image
  </div>
);

const GalleryItem = observer(
  ({ file, select, showDetails, showContextMenu }: IGalleryItemProps) => {
    const { uiStore, fileStore } = useContext(StoreContext);
    const isSelected = uiStore.fileSelection.has(file.id);

    const handleDrop = useCallback(
      (event: React.DragEvent<HTMLDivElement>) => {
        if (event.dataTransfer.types.includes(DnDType)) {
          event.dataTransfer.dropEffect = 'none';
          const ctx = uiStore.getTagContextItems(event.dataTransfer.getData(DnDType));
          ctx.tags.forEach((tag) => {
            file.addTag(tag.id);
            tag.subTags.forEach(file.addTag);
          });
          event.currentTarget.dataset[DnDAttribute.Target] = 'false';
        }
      },
      [file, uiStore],
    );

    const handleClick = useCallback(
      (e: React.MouseEvent) => {
        e.stopPropagation(); // avoid propogation to background
        select(file, e.ctrlKey || e.metaKey, e.shiftKey);
      },
      [file, select],
    );

    // Slide view when double clicking
    const handleDoubleClick = useCallback(() => {
      uiStore.selectFile(file, true);
      uiStore.enableSlideMode();
    }, [file, uiStore]);

    // Initially, we assume the thumbnail exists
    const [isThumbnailReady, setThumbnailReady] = useState(true);
    const [isThumbnailGenerating, setThumbnailGenerating] = useState(false);

    const imagePath = uiStore.isSlideMode ? file.absolutePath : file.thumbnailPath;

    useEffect(() => {
      // This will check whether a thumbnail exists, generate it if needed
      ensureThumbnail(file, uiStore.thumbnailDirectory).then((exists) => {
        if (!exists) {
          setThumbnailReady(false);
          if (!file.isBroken) {
            // can't genarate thumbnail if img doesn't exist
            setThumbnailGenerating(true);
          }
        }
      });
    }, [file, uiStore.thumbnailDirectory]);

    // The thumbnailPath of an image is always set, but may not exist yet.
    // When the thumbnail is finished generating, the path will be changed to `${thumbnailPath}?v=1`,
    // which we detect here to know the thumbnail is ready
    useEffect(() => {
      if (imagePath.endsWith('?v=1')) {
        setThumbnailReady(true);
        setThumbnailGenerating(false);
      }
    }, [imagePath]);

    // When the thumbnail cannot be loaded, display an error
    const handleImageError = useCallback(
      (err: any) => {
        console.log('Could not load image:', imagePath, err);
        setThumbnailReady(false);
      },
      [imagePath],
    );

    const handleDragStart = useCallback(
      async (e: React.DragEvent<HTMLImageElement>) => {
        // If file is selected, add all selected items to the drag event, for exporting e.g. to your file explorer or programs like PureRef
        // Creating an event in the main process turned out to be the most robust, did many experiments with drag event content types.
        // Creating a drag event with multiple images did not work correctly from the browser side (e.g. only limited to thumbnails, not full images)
        if (isSelected && uiStore.fileSelection.size > 1) {
          e.preventDefault();
          RendererMessenger.startDragExport({
            absolutePaths: uiStore.clientFileSelection.map((f) => f.absolutePath),
          });
        } else {
          RendererMessenger.startDragExport({ absolutePaths: [file.absolutePath] });
        }

        // However, from the main process, there is no way to attach some information to indicate it's an "internal event" that shouldn't trigger the drop overlay
        // So we can store the date when the event starts... Hacky but it works :)
        (window as any).internalDragStart = new Date();
      },
      // eslint-disable-next-line react-hooks/exhaustive-deps
      [file, isSelected, uiStore.fileSelection, uiStore.fileSelection.size],
    );

    // TODO: When a filename contains https://x/y/z.abc?323 etc., it can't be found
    // e.g. %2F should be %252F on filesystems. Something to do with decodeURI, but seems like only on the filename - not the whole path

    const handleContextMenu = useCallback(
      (e: React.MouseEvent) => {
        showContextMenu(e.clientX, e.clientY, [
          file.isBroken ? <MissingFileMenuItems /> : <FileViewerMenuItems file={file} />,
          file.isBroken ? <></> : <ExternalAppMenuItems path={file.absolutePath} />,
        ]);
      },
      [file, showContextMenu],
    );

    return (
<<<<<<< HEAD
      <div
        className="thumbnail"
        aria-selected={isSelected}
        onDragOver={handleDragOver}
        onDragLeave={handleDragLeave}
        onDrop={handleDrop}
        onContextMenu={handleContextMenu}
      >
        <div
          onClick={handleClick}
          className={`thumbnail-img${file.isBroken ? ' thumbnail-broken' : ''}`}
          onDoubleClick={handleDoubleClick}
          onDragStart={handleDragStart}
        >
          {isThumbnailReady ? (
            // Show image when it has been loaded
            <img src={imagePath} onError={handleImageError} alt="" />
          ) : isThumbnailGenerating ? (
            // If it's being generated, show a placeholder
            <div className="donut-loading" />
          ) : (
            // Show an error it it could not be loaded
            <MissingImageFallback />
          )}
          {file.isBroken && !showDetails && (
            <Tooltip content="This image could not be found.">
              <span
                className="thumbnail-broken-overlay"
                onClick={(e) => {
                  e.stopPropagation(); // prevent image click event
                  fileStore.fetchMissingFiles();
                  uiStore.selectFile(file, true);
                }}
              >
                {IconSet.WARNING_BROKEN_LINK}
              </span>
            </Tooltip>
          )}
        </div>
        <ThumbnailDecoration
          showDetails={showDetails}
          file={file}
          onClick={handleClick}
          onDoubleClick={handleDoubleClick}
        />
      </div>
=======
      <Tooltip content={file.name} hoverOpenDelay={1000}>
        <div
          className="thumbnail"
          aria-selected={isSelected}
          onDragOver={handleDragOver}
          onDragLeave={handleDragLeave}
          onDrop={handleDrop}
        >
          <div
            onClick={handleClickImg}
            className={`thumbnail-img${file.isBroken ? ' thumbnail-broken' : ''}`}
            onDoubleClick={handleDoubleClickImg}
            onDragStart={handleDragStart}
          >
            {isThumbnailReady ? (
              // Show image when it has been loaded
              <img src={imagePath} onError={handleImageError} alt="" />
            ) : isThumbnailGenerating ? (
              // If it's being generated, show a placeholder
              <div className="donut-loading" />
            ) : (
              // Show an error it it could not be loaded
              <MissingImageFallback />
            )}
            {file.isBroken && !showDetails && (
              <div className="thumbnail-broken-overlay">
                <Tooltip content="This image could not be found.">
                  <span
                    onClick={(e) => {
                      e.stopPropagation(); // prevent image click event
                      uiStore.selectFile(file, true);
                      uiStore.toggleToolbarFileRemover();
                    }}
                  >
                    {IconSet.WARNING_BROKEN_LINK}
                  </span>
                </Tooltip>
              </div>
            )}
          </div>
          <ThumbnailDecoration
            showDetails={showDetails}
            file={file}
            uiStore={uiStore}
            tags={
              <ThumbnailTags
                tags={file.clientTags}
                onClick={handleClickImg}
                onDoubleClick={handleDoubleClickImg}
              />
            }
          />
        </div>
      </Tooltip>
>>>>>>> 28b4f098
    );
  },
);

const MissingFileMenuItems = () => {
  const { uiStore, fileStore } = useContext(StoreContext);
  return (
    <>
      <MenuItem
        onClick={fileStore.fetchMissingFiles}
        text="Open Recovery Panel"
        icon={IconSet.WARNING_BROKEN_LINK}
        disabled={fileStore.showsMissingContent}
      />
      <MenuItem onClick={uiStore.openToolbarFileRemover} text="Delete" icon={IconSet.DELETE} />
    </>
  );
};

const FileViewerMenuItems = ({ file }: { file: ClientFile }) => {
  const { uiStore } = useContext(StoreContext);
  const handleViewFullSize = useCallback(() => {
    uiStore.selectFile(file, true);
    uiStore.toggleSlideMode();
  }, [file, uiStore]);

  const handlePreviewWindow = useCallback(() => {
    if (!uiStore.fileSelection.has(file.id)) {
      uiStore.selectFile(file, true);
    }
    uiStore.openPreviewWindow();
  }, [file, uiStore]);

  const handleInspect = useCallback(() => {
    uiStore.clearFileSelection();
    uiStore.selectFile(file);
    if (!uiStore.isInspectorOpen) {
      uiStore.toggleInspector();
    }
  }, [file, uiStore]);

  return (
    <>
      <MenuItem onClick={handleViewFullSize} text="View at Full Size" icon={IconSet.SEARCH} />
      <MenuItem
        onClick={handlePreviewWindow}
        text="Open In Preview Window"
        icon={IconSet.PREVIEW}
      />
      <MenuItem onClick={handleInspect} text="Inspect" icon={IconSet.INFO} />
    </>
  );
};

const ExternalAppMenuItems = ({ path }: { path: string }) => {
  const handleOpen = useCallback(() => shell.openItem(path), [path]);
  const handleOpenFileExplorer = useCallback(() => shell.showItemInFolder(path), [path]);
  return (
    <>
      <MenuDivider />
      <MenuItem onClick={handleOpen} text="Open External" icon={IconSet.OPEN_EXTERNAL} />
      <MenuItem
        onClick={handleOpenFileExplorer}
        text="Reveal in File Browser"
        icon={IconSet.FOLDER_CLOSE}
      />
    </>
  );
};

// A simple version of the GalleryItem, only rendering the minimally required info (thumbnail + name)
const SimpleGalleryItem = observer(({ file, showDetails }: IGalleryItemProps) => {
  return (
    <div className="thumbnail">
      <div className="thumbnail-img">
        <img src={file.thumbnailPath} alt="" />
      </div>
      {showDetails && (
        <>
          <h2>{file.filename}</h2>
          <ImageInfo file={file} />
          <span className="thumbnail-tags" />
        </>
      )}
    </div>
  );
});

const DelayedGalleryItem = (props: IGalleryItemProps) => {
  const [showSimple, setShowSimple] = useState(true);
  useEffect(() => {
    const timeout = setTimeout(() => setShowSimple(false), 300);
    return () => clearTimeout(timeout);
  });
  return showSimple ? <SimpleGalleryItem {...props} /> : <GalleryItem {...props} />;
};

export default observer(DelayedGalleryItem);<|MERGE_RESOLUTION|>--- conflicted
+++ resolved
@@ -210,7 +210,6 @@
     );
 
     return (
-<<<<<<< HEAD
       <div
         className="thumbnail"
         aria-selected={isSelected}
@@ -257,62 +256,6 @@
           onDoubleClick={handleDoubleClick}
         />
       </div>
-=======
-      <Tooltip content={file.name} hoverOpenDelay={1000}>
-        <div
-          className="thumbnail"
-          aria-selected={isSelected}
-          onDragOver={handleDragOver}
-          onDragLeave={handleDragLeave}
-          onDrop={handleDrop}
-        >
-          <div
-            onClick={handleClickImg}
-            className={`thumbnail-img${file.isBroken ? ' thumbnail-broken' : ''}`}
-            onDoubleClick={handleDoubleClickImg}
-            onDragStart={handleDragStart}
-          >
-            {isThumbnailReady ? (
-              // Show image when it has been loaded
-              <img src={imagePath} onError={handleImageError} alt="" />
-            ) : isThumbnailGenerating ? (
-              // If it's being generated, show a placeholder
-              <div className="donut-loading" />
-            ) : (
-              // Show an error it it could not be loaded
-              <MissingImageFallback />
-            )}
-            {file.isBroken && !showDetails && (
-              <div className="thumbnail-broken-overlay">
-                <Tooltip content="This image could not be found.">
-                  <span
-                    onClick={(e) => {
-                      e.stopPropagation(); // prevent image click event
-                      uiStore.selectFile(file, true);
-                      uiStore.toggleToolbarFileRemover();
-                    }}
-                  >
-                    {IconSet.WARNING_BROKEN_LINK}
-                  </span>
-                </Tooltip>
-              </div>
-            )}
-          </div>
-          <ThumbnailDecoration
-            showDetails={showDetails}
-            file={file}
-            uiStore={uiStore}
-            tags={
-              <ThumbnailTags
-                tags={file.clientTags}
-                onClick={handleClickImg}
-                onDoubleClick={handleDoubleClickImg}
-              />
-            }
-          />
-        </div>
-      </Tooltip>
->>>>>>> 28b4f098
     );
   },
 );
