--- conflicted
+++ resolved
@@ -1,8 +1,4 @@
-<<<<<<< HEAD
-import React, { useContext, useState, useCallback } from 'react';
-=======
 import React, { useContext, useState, useCallback, useMemo } from 'react';
->>>>>>> e22a2354
 import fs from 'fs';
 import path from 'path';
 import { observer } from 'mobx-react-lite';
@@ -11,11 +7,7 @@
 import ImageInfo from '../../components/ImageInfo';
 import FileTags from '../../components/FileTag';
 import { ClientFile } from '../../../entities/File';
-<<<<<<< HEAD
-import { TransitionGroup, CSSTransition } from 'react-transition-group';
-=======
 import { clamp } from '@blueprintjs/core/lib/esm/common/utils';
->>>>>>> e22a2354
 
 const sufixes = ['Bytes', 'KB', 'MB', 'GB', 'TB', 'PB', 'EB', 'ZB', 'YB'];
 const getBytes = (bytes: number) => {
@@ -34,32 +26,6 @@
   );
 });
 
-<<<<<<< HEAD
-const Carousel = ({ items, maxItems = 5 }: { items: ClientFile[], maxItems?: number }) => {
-  const [scrollIndex, setScrollIndex] = useState(0);
-  // const [directionClass, setDirectionClass] = useState<'up' | 'down'>('up');
-
-  const handleWheel = useCallback((e: React.WheelEvent) => {
-    const delta = e.deltaY > 0 ? -1 : 1;
-    setScrollIndex((v) => (v + delta + items.length) % items.length);
-    console.log( delta);
-  }, [items.length]);
-
-  return (
-    <TransitionGroup id="carousel" onWheel={handleWheel}>
-      {/* Show a stack of the first N images (with some css magic - the N limit is also hard coded in there) */}
-      {[
-        ...items.slice(scrollIndex, scrollIndex + maxItems),
-        ...items.slice(0, Math.max(0, scrollIndex - items.length + maxItems)),
-      ].map((file) => (
-        <CSSTransition timeout={200}  classNames="item" key={file.id}>
-          <div key={file.id}>
-            <img src={file.thumbnailPath} />
-          </div>
-        </CSSTransition>
-      ))}
-    </TransitionGroup>
-=======
 const Carousel = ({ items }: { items: ClientFile[] }) => {
   // NOTE: maxItems is coupled to the CSS! Max is 10 atm (see inspector.scss)
   const maxItems = 7;
@@ -96,7 +62,6 @@
           </div>
       ))}
     </div>
->>>>>>> e22a2354
   )
 }
 
