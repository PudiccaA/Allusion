--- conflicted
+++ resolved
@@ -1,8 +1,3 @@
-<<<<<<< HEAD
-import { Button, ButtonGroup, Icon, Divider } from '@blueprintjs/core';
-import IconSet from 'components/Icons';
-=======
->>>>>>> 6a78f2a5
 import { observer } from 'mobx-react-lite';
 import React, { useContext } from 'react';
 import { CSSTransition } from 'react-transition-group';
@@ -39,56 +34,6 @@
 
 export const CustomKeyDict: SearchKeyDict<IFile> = { absolutePath: 'Path' };
 
-// Tooltip info
-const enum Tooltip {
-  AllImages = 'View all images in library',
-  Untagged = 'View all untagged images',
-  Missing = 'View missing images on your system',
-}
-
-const SystemTags = observer(() => {
-  const { fileStore } = useContext(StoreContext);
-  return (
-    <ButtonGroup id="system-tags" vertical minimal fill>
-      <Button
-        text="All Images"
-        icon={IconSet.MEDIA}
-        rightIcon={
-          fileStore.showsAllContent ? <Icon intent="primary" icon={IconSet.PREVIEW} /> : null
-        }
-        onClick={fileStore.fetchAllFiles}
-        active={fileStore.showsAllContent}
-        fill
-        data-right={Tooltip.AllImages}
-      />
-      <Button
-        text={`Untagged (${fileStore.numUntaggedFiles})`}
-        icon={IconSet.TAG_BLANCO}
-        rightIcon={
-          fileStore.showsUntaggedContent ? <Icon intent="primary" icon={IconSet.PREVIEW} /> : null
-        }
-        onClick={fileStore.fetchUntaggedFiles}
-        active={fileStore.showsUntaggedContent}
-        fill
-        data-right={Tooltip.Untagged}
-      />
-      {fileStore.numMissingFiles > 0 && (
-        <Button
-          text={`Missing (${fileStore.numMissingFiles})`}
-          icon={IconSet.WARNING_BROKEN_LINK}
-          rightIcon={
-            fileStore.showsMissingContent ? <Icon intent="primary" icon={IconSet.PREVIEW} /> : null
-          }
-          onClick={fileStore.fetchMissingFiles}
-          active={fileStore.showsMissingContent}
-          fill
-          data-right={Tooltip.Missing}
-        />
-      )}
-    </ButtonGroup>
-  );
-});
-
 const Outliner = () => {
   const rootStore = useContext(StoreContext);
   const { uiStore } = rootStore;
@@ -105,8 +50,6 @@
       <nav id="outliner">
         <LocationsPanel />
         <TagsPanel />
-        <Divider />
-        <SystemTags />
       </nav>
     </CSSTransition>
   );
