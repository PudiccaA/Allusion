///////////////////////////////// Global Blueprint overriddes /////////////////////////////////
// Skeleton override
.#{$ns}-skeleton {
  border-color: $dark-gray3 !important;
  border-radius: 0.25rem;
  animation: none !important;
}

// Fonts color
.bp3-dark {
  color: $light-gray1;
}

.bp3-key-combo {
  display: initial;
}

.bp3-dark .bp3-running-text code,
.bp3-running-text .bp3-dark code,
.bp3-dark .bp3-code,
.bp3-dark .bp3-key {
  box-shadow: 0 0 0 1px rgba(16, 22, 26, 0.1), 0 0 0 rgba(16, 22, 26, 0),
    0 1px 1px rgba(16, 22, 26, 0.2);
  color: #5c7080;
  font-size: 0.8rem;
  background: white;
  font-family: inherit;
}

.bp3-heading {
  font-weight: 500;
}

.bp3-dark .bp3-heading,
.bp3-dialog.bp3-dark {
  color: $light-gray1;
}

.bp3-dark .bp3-callout .bp3-heading,
.bp3-callout .custom-icon {
  color: $blue5;
}

// The fill option of the MultiTagSelect does not work atm. Workaround is to manually set width
.bp3-popover-wrapper {
  display: flex;
}

// Hover Elements
.bp3-dark .bp3-button.bp3-minimal:hover {
  background: transparent;
  transition: background-color 0.2s cubic-bezier(0.4, 0, 0.2, 1);
}

.bp3-dark {
  .bp3-tree-node-content:hover,
  button:hover:not(.bp3-minimal):not(.bp3-tag-remove),
  .bp3-button:hover:not(.bp3-dialog-close-button),
  .bp3-file-upload-input:hover::after {
    background-color: $dark-gray3;
    transition: background-color 0.2s cubic-bezier(0.4, 0, 0.2, 1);
  }
  .bp3-file-upload-input:hover::after {
    border: none;
    box-shadow: none;
    transition: background-color 0.2s cubic-bezier(0.4, 0, 0.2, 1);
    .bp3-dialog .bp3-button:not([class*='bp3-intent-']) {
      background-color: $dark-gray3;
      // background-color: $dark-gray5;
    }
  }
}
// Input field
::selection {
  color: white;
  background: $blue1;
}
.bp3-tag-input .bp3-button {
  padding: 0 !important;
  border-bottom: 2px solid rgba(0, 0, 0, 0);
}

.bp3-tag-input-values::placeholder,
.bp3-input-ghost::placeholder {
  color: $light-gray5;
  // color: $dark-gray4;
  opacity: 0.5;
}

.bp3-tag-input .bp3-input-ghost {
  // color: $dark-gray4;
  color: $light-gray1 !important;
}

.bp3-popover-content #fileTag,
#search-form {
  .bp3-tag-input.bp3-active {
    // .bp3-input-ghost {
    // .bp3-input-ghost ::placeholder {
    color: #f5f8fa !important;
    background-color: $light-gray4;
  }
  .bp3-input-ghost::placeholder,
  ::placeholder {
    color: $dark-gray3;
  }
}
.bp3-tag-input .bp3-input-ghost,
#outliner input {
  color: $light-gray1 !important;
}
// #inspector {
//   .bp3-input,
//   .bp3-input-ghost,
//   .bp3-input-ghost ::placeholder {
//     color: #f5f8fa !important;
//   }
// }

.bp3-dark .bp3-input:disabled,
.bp3-dark .bp3-input.bp3-disabled {
  box-shadow: none;
  background: $dark-gray3;
  color: $dark-gray1;
}

.bp3-dark .bp3-input,
.bp3-light .bp3-input,
.bp3-dark .bp3-file-upload-input {
  // box-shadow: none;
  // box-shadow: 0 0 0 1.5px $blue1;
  // min-width: 100%;
  background: rgba(1, 1, 1, 0.1);
  color: $dark-gray4;
  // margin-bottom: 0.15rem;
  box-shadow: none;
  border-radius: 6px;
}

.bp3-tag.bp3-minimal:not([class*='bp3-intent-']) {
  background-color: $blue1-unimportant;
}

form,
.bp3-input-group,
.bp3-control-group {
  outline: none;
  box-shadow: none;

  > :first-child,
  .bp3-input {
    border-radius: 6px 0 0 6px;
  }

  > :last-child,
  .bp3-input {
    border-radius: 0 6px 6px 0;
  }
}
#outliner {
  .bp3-control-group .bp3-input,
  .bp3-input-group {
    width: 100% !important;
    min-width: 100% !important;
  }
}
// #search-form input {
//   width: 100% !important;
//     min-width: 100% !important;
// }
.bp3-dark {
  #preview-toolbar .bp3-control {
    color: $light-gray1 !important;
  }

  .bp3-control {
    color: $dark-gray4;
  }
}

// Advanced search
.bp3-dialog {
  width: 650px !important;
}
#search-form {
  .bp3-popover-target {
    width: 100%;
  }

  #actions-bar {
    float: right;
  }

  .criteria {
    display: flex;
    margin-bottom: 0.25rem;

    .bp3-control-group {
      padding: 0px;
    }

    .add-remove {
      flex-grow: 0;
      margin-left: 8px;

      button {
        min-width: 15px;
        min-height: 15px;
        width: 15px;
        height: 15px;
        line-height: 0;
        padding: 0;
        font-size: 16px;
      }

      button:hover * {
        line-height: 0;
      }
    }

    .remove {
      flex-grow: 0;
      margin-left: 8px;

      line-height: 0;
      padding: 0;
      font-size: 16px;
      width: 15px;
      min-width: 15px;
    }
  }
  .bp3-popover-wrapper,
  .bp3-tag-input-values {
    // input {
    max-width: 200px;
  }
}

#system-tags {
  .bp3-button-text {
    margin-right: auto;
  }
}

#tag-remove-overview {
  padding: 8px 0;
  max-height: 100px;
  overflow-y: auto;
}

#search-form .bp3-multi-select > *:nth-child(2) {
  position: absolute;
  right: 0 !important;
}

.bp3-control-group {
  .bp3-input {
    border-radius: 6px !important;
    width: 275px !important;
  }
  > div,
  > span {
    margin-right: 6px !important;
    border-radius: 6px !important;
    max-width: 150px !important;
    width: 150px !important;
  }
  > *:nth-child(3) {
    max-width: 275px !important;
  }
  > *:last-child {
    width: 10px !important;
  }
}
// .bp3-control-group > *:nth-child(3) {
//   width: 250px;
// }
// .bp3-control-group > *:last-child {
//   width:10px;
// }
// .bp3-control-group > *:last-child {
//   width:10px;
// }

.bp3-dark {
  .bp3-tag-input.bp3-active,
  .bp3-tag-input.bp3-dark.bp3-active,
  form &.#{$ns}-input {
    box-shadow: input-transition-shadow($input-shadow-color-focus, true), $input-box-shadow-focus;
    // background-color: $input-background-color;
    background-color: $dark-gray3;
  }
}

form .bp3-button {
  background-color: $light-gray1;
  transition: background-color 0.2s cubic-bezier(0.4, 0, 0.2, 1);
  :hover {
    background-color: $blue1;
  }
  &.bp3-minimal:hover {
    border-bottom: none;
    border-radius: 0;
    padding-bottom: 0;
    // transition: none;
  }
}

// form .bp3-button.bp3-minimal:hover {
//   border-bottom: none;
//   border-radius: 0;
//   padding-bottom: 0;
//   // transition: none;
// }

form .bp3-icon-confirm {
  // background-color: $blue1;
  -webkit-mask-image: url(../renderer/resources/icons/checkmark.svg);
  mask-image: url(../renderer/resources/icons/checkmark.svg);
  background-size: contain;
  background-color: white;
  color: white;
  white-space: nowrap;
  overflow: hidden;
  text-overflow: ellipsis;
  .bp3-minimal:hover {
    border-bottom: none;
    border-radius: 0;
    padding-bottom: 0;
    transition: background-color 0.2s cubic-bezier(0.4, 0, 0.2, 1);
  }
  :hover {
    background: none;
    color: red !important;
  }
}

form .bp3-icon {
  color: white !important;
}

.bp3-dark,
.bp3-dialog {
  .bp3-tag-input.bp3-active,
  .bp3-tag-input.bp3-dark.bp3-active,
  .bp3-input:focus {
    // box-shadow: none;
    box-shadow: 0 0 0 1.1px $blue1;
    // background-color: #13131335 !important;
    background-color: $light-gray4;
    margin-left: 1px;
    margin-right: 1px;
    .bp3-input-ghost::placeholder {
      color: $light-gray4;
    }
  }
}
.bp3-dark {
  #inspector,
  #outliner,
  main {
    .bp3-tag-input.bp3-active,
    input:not(.bp3-input-ghost),
    .bp3-input-group {
      background-color: #2327298e !important;
    }
  }
}
// Datepicker
.bp3-datepicker {
  background: initial;
  width: 100%;
  // .DayPicker-wrapper,
  // .DayPicker-Months,
  // .DayPicker-Month {
  //   width: 100%;
  // }
  .bp3-html-select select,
  .bp3-select select {
    color: $dark-gray4;
  }
  .bp3-html-select.bp3-minimal select:hover,
  .bp3-select.bp3-minimal select:hover {
    box-shadow: none;
    background: $light-gray4;
    text-decoration: none;
    color: #182026;
  }
  .DayPicker-Day.DayPicker-Day--selected {
    border-radius: 4px;
    background-color: $blue1;
    color: $light-gray4;
  }
  .DayPicker-Day:hover,
  .bp3-datepicker .DayPicker-Day:focus {
    background: none;
    color: $blue1;
  }
  .bp3-button:not([class*='bp3-intent-']):not(.bp3-dialog-close-button),
  .DayPicker-NavButton--prev,
  .DayPicker-NavButton--next,
  .bp3-button.bp3-minimal {
    background: none !important;
    color: #adadad !important;
    &:hover .bp3-icon,
    &:hover {
      background: none !important;
      border: none !important;
      border-bottom: none !important;
      color: $blue1;
      padding: 0px;
    }
  }
}

// Labels
.bp3-dark {
  label.bp3-label,
  #watched-folders .bp3-button {
    color: $light-gray1;
  }
}

// Buttons
.bp3-button.bp3-fill {
  width: 100% !important;
}

button:has(.bp3-intent-primary) {
  background: $blue1;
}

.bp3-dark .bp3-button-group.bp3-minimal .bp3-button:hover:not(.bp3-disabled),
:not(.bp3-input):not(.bp3-tag) > .bp3-button:hover > .custom-icon,
.bp3-dark #watched-folders .bp3-button:hover > .bp3-icon {
  // :not(.bp3-input):not(.bp3-tag) > .bp3-dark .bp3-button:not([class*="bp3-intent-"]):not(.bp3-disabled):not(.bp3-dialog-close-button) .bp3-icon:hover {
  background: transparent;
  color: white !important;
}

button:has(.bp3-intent-danger) {
  color: white !important;
}

.bp3-light .bp3-button .bp3-icon,
.bp3-light .bp3-button .bp3-icon-standard,
.bp3-light .bp3-button .bp3-icon-large {
  color: $dark-gray4;
}
.bp3-alert-footer .bp3-button {
  &:hover,
  .bp3-intent-danger,
  .bp3-intent-danger:hover {
    color: $light-gray3;
  }
}
.bp3-button {
  display: inline-flex;
  flex-direction: row;
  align-items: center;
  justify-content: center;
  border: none;
  border-radius: 6px;
  cursor: pointer;
  padding: 5px 10px;
  vertical-align: middle;
  text-align: left;
  font-size: 14px;
  min-width: 30px;
  min-height: 30px;
}

// .bp3-button.bp3-intent-primary,
.bp3-button {
  &.bp3-intent-warning,
  &:not([class*='bp3-intent-']),
  &.bp3-intent-danger {
    box-shadow: none !important;
    background-image: none !important;
    color: #ffffff;
    &.bp3-minimal.bp3-active {
      background: none;
    }
  }
}

// .bp3-button.bp3-intent-warning,
// .bp3-button.bp3-intent-danger {
//   background-color: $blue1;
// }
.bp3-button-group.bp3-minimal .bp3-button.bp3-intent-primary {
  color: $blue1;
}

.bp3-drawer .bp3-button.bp3-intent-primary {
  background-color: $dark-gray4;
}

.bp3-button.bp3-disabled.bp3-fill {
  box-shadow: none !important;
  background-color: transparent !important;
  background-image: none;
  color: rgba(191, 204, 214, 0.5);
  border: 1px solid $dark-gray4;
  opacity: 0.3;
  color: $dark-gray4;
}

.bp3-dark .bp3-disabled > p {
  color: $dark-gray5;
}

.bp3-button::before,
.bp3-button>*,
// .bp3-tree-node-caret,
.bp3-tree-node-caret>.custom-icon,
.bp3-tree-node-content>span.custom-icon,
.bp3-tree-node-content > span span.custom-icon,
.bp3-tree-node-content > .custom-icon-14.custom-icon {
  margin-right: 0.25rem;
}

.bp3-tree-node-caret {
  padding: 0.25rem 0.05rem;
  margin-left: 0.5rem;
  min-width: 0rem;
}

.bp3-tree-node-caret,
.bp3-tree-node-caret-none {
  min-width: 0.7rem;
}

.bp3-dark .bp3-button-group.bp3-minimal .bp3-button:active,
.bp3-dark .bp3-button-group.bp3-minimal .bp3-button.bp3-active {
  background: transparent;
  color: #f5f8fa;
}

// Controls
.bp3-dark {
  .bp3-control {
    & input ~ .bp3-control-indicator,
    &.bp3-radio .bp3-control-indicator {
      background: rgba(16, 22, 26, 0.5);
      box-shadow: none;
    }
    input:checked ~ .bp3-control-indicator,
    &:hover input:checked ~ .bp3-control-indicator {
      box-shadow: 0 0 1px #007af5, 0 0 0 rgba(0, 0, 0, 0);
      border: none;
      background: $blue1;
    }
    input:focus ~ .bp3-control-indicator {
      outline: none;
    }
    &:hover .bp3-control-indicator {
      background: rgba(16, 22, 26, 0.5);
    }
    &.bp3-switch:hover input ~ .bp3-control-indicator,
    &.bp3-radio:hover .bp3-control-indicator {
      background: rgba(16, 22, 26, 0.7);
      border: none;
      box-shadow: none;
      // transition: background-color 100ms cubic-bezier(0.4, 1, 0.75, 0.9);
      transition: background-color 0.2s cubic-bezier(0.4, 0, 0.2, 1);
    }
  }
  .bp3-file-upload-input::after {
    background-color: #3e3e3eb8;
    box-shadow: none;
    background-image: none;
    color: #f5f8fa;
    border: none !important;
  }
}
// Dropdowns
.bp3-dark .bp3-html-select select,
.bp3-dark .bp3-select select {
  box-shadow: none;
  background-color: rgba(1, 1, 1, 0.1);
  background-image: none;
  color: $dark-gray4;

  &:hover {
    box-shadow: none;
    background-color: $light-gray6-trans !important;
    color: $light-gray5 !important;
  }
}
// .bp3-control.bp3-switch input:checked ~ .bp3-control-indicator,
// .bp3-control input:checked ~ .bp3-control-indicator {
//   background: $blue1;
// }

// .bp3-dark {
//   .bp3-control.bp3-switch input,
//   .bp3-control.bp3-radio {
//     &:hover:not(.bp3-radio) {
//       background: rgba(16, 22, 26, 0.7);
//     }
//     & ~ .bp3-control-indicator,
//     .bp3-control-indicator {
//       border: none;
//       box-shadow: none;
//       background: rgba(167, 182, 194, 0.5);
//       &:hover {
//         background: rgba(16, 22, 26, 0.7);
//       }
//     }
//   }
// }
.bp3-icon-double-caret-vertical {
  -webkit-mask-image: url(../renderer/resources/icons/arrow-down.svg);
  mask-image: url(../renderer/resources/icons/arrow-down.svg);
  background-size: contain;
  background-color: $dark-gray4;
  color: $dark-gray4;
  white-space: nowrap;
  overflow: hidden;
  text-overflow: ellipsis;
}

// Controls
.bp3-control {
  input:focus ~ .bp3-control-indicator {
    outline: none;
  }
}

.bp3-control.bp3-switch:hover input ~ .bp3-control-indicator,
.bp3-control.bp3-radio .bp3-control-indicator {
  background: rgba(115, 134, 148, 0.5);
}
.bp3-control {
  &.bp3-switch {
    input:checked ~ .bp3-control-indicator {
      background: $blue1;
    }
    input ~ .bp3-control-indicator {
      background: rgba(167, 182, 194, 0.5);
    }
    .bp3-control-indicator::before {
      box-shadow: 0 0 0 1px rgba(16, 22, 26, 0.4) !important;
      background: white !important;
    }
    &:hover input ~ .bp3-control-indicator {
      background: rgba(115, 134, 148, 0.5);
    }
  }
}

// .bp3-dark .bp3-control.bp3-switch .bp3-control-indicator::before {
//   box-shadow: 0 0 0 1px rgba(16, 22, 26, 0.4) !important;
//   background: white;
// }

// .bp3-control.bp3-switch:hover input ~ .bp3-control-indicator {
//   background: rgba(115, 134, 148, 0.5);
// }

// Menus
.bp3-dark {
  #fileTag .bp3-heading.inpectorHeading,
  .bp3-drawer-header .bp3-heading {
    // .bp3-dialog-header .bp3-heading {
    line-height: 19px;
    font-size: 18px;
    font-weight: 500;
    color: $dark-gray4;
  }
}

.bp3-portal {
  z-index: 2000;
}

.bp3-popover.bp3-dark {
  box-shadow: none;
}

.bp3-popover.bp3-dark,
.bp3-popover.bp3-light,
.bp3-dark .bp3-submenu.bp3-popover > .bp3-popover-content,
.bp3-submenu.bp3-popover.bp3-dark > .bp3-popover-content {
  // box-shadow: 0 30px 90px -20px rgb(24, 24, 24), 0 0 30px #18181b !important;
  // box-shadow: 0 30px 90px 0px #14181a, 0px 0px 0px 0px #14181a !important;
  // box-shadow: 0 0 0 1px rgba(16,22,26,.2), 0 2px 4px rgba(16,22,26,.4), 0 8px 24px rgba(16,22,26,.4);
  box-shadow: 0 4px 8px rgba(16, 22, 26, 0.4), 0 18px 46px 6px rgba(16, 22, 26, 0.4);
}

.bp3-popover,
.bp3-popover .bp3-popover-content {
  border-radius: 10px;
  max-width: 400px;
}

.bp3-dark .bp3-popover-content {
  background-color: $dark-gray1;
  color: $light-gray1;
}

.bp3-dark .bp3-menu,
.bp3-menu,
.bp3-popover.bp3-dark .bp3-popover-content,
.bp3-dark .bp3-popover .bp3-popover-content,
.bp3-popover-content .fileTag,
.bp3-popover-content,
.bp3-popover .bp3-popover-content {
  margin: 0;
  border-radius: 5px;
  background: $light-gray5;
  min-width: 180px;
  padding: 0.3rem;
  list-style: none;
  text-align: left;
  color: $dark-gray4;

  // .bp3-heading .inpectorHeading,
  // #inspector .inpectorHeading {
  //   color: $dark-gray4;
  //   padding-bottom: 1rem;
  // }
  .bp3-dark {
    background-color: $dark-gray1;
    color: $light-gray1;
  }
}

// .bp3-dark {
.bp3-menu-item::before,
.bp3-menu-item > .bp3-icon {
  color: $dark-gray4;
}
// }

.bp3-dialog {
  padding: 20px;
  width: 560px;

  &.bp3-dark.light {
    background: $light-gray5;
    color: $dark-gray4;
  }
}

.bp3-dialog-header {
  background: none !important;
}

nav .bp3-divider {
  margin: 1rem;
}

.bp3-dark .bp3-divider {
  opacity: 0.35;
}

.bp3-dark .bp3-divider {
  border-color: $light-gray2;
}

.bp3-drawer-body .bp3-divider {
  border-right: none;
}

.bp3-button-group.bp3-minimal {
  .bp3-button.bp3-intent-primary,
  .bp3-button.bp3-active .bp3-icon {
    color: $blue1;
  }
}

.bp3-popover.bp3-dark .bp3-popover-arrow-fill,
.bp3-dark .bp3-popover .bp3-popover-arrow-fill {
  fill: $light-gray5;
}

.bp3-dark .bp3-menu-item::before {
  // .bp3-dark .bp3-menu-item > .bp3-icon {
  color: $dark-gray4;
}

.bp3-dark .bp3-menu-item.bp3-intent-primary.bp3-active,
.bp3-dark .bp3-menu-item.bp3-intent-primary.bp3-active > #tick,
.bp3-dark .bp3-menu-item.bp3-intent-primary.bp3-active > .bp3-icon,
.bp3-dark .bp3-menu-item.bp3-intent-primary.bp3-active .custom-icon,
.bp3-active .bp3-icon-eye-open {
  background: transparent;
  color: $blue1;
}

.bp3-dark .bp3-menu-item.bp3-intent-primary.bp3-active:not(.bp3-popover-dismiss) {
  background: $blue-trans2;
}

.bp3-dark .bp3-menu-item:hover,
.bp3-dark .bp3-menu-item:hover > .custom-icon,
.bp3-dark .bp3-submenu .bp3-popover-target.bp3-popover-open > .bp3-menu-item,
.bp3-submenu .bp3-dark .bp3-popover-target.bp3-popover-open > .bp3-menu-item,
.bp3-menu-item:hover,
.bp3-submenu .bp3-popover-target.bp3-popover-open > .bp3-menu-item,
.bp3-menu-item:hover .custom-icon {
  background-color: transparent;
  color: $blue1;
}

.contextMenuTarget {
  outline: none;
}

.bp3-menu-item,
.bp3-portal #fileTag:only-child,
.bp3-portal #deleteFile:only-child > * {
  padding: 0.25rem 0.25rem;
}

#inspector #fileTag > *,
#inspector .inpectorHeading {
  word-break: break-word;
  padding: 0.25rem 0rem;
  font-size: 14px;
  line-height: 1.2;
  color: $light-gray1 !important;
}

.bp3-popover-content {
  min-width: max-content;
}

li .bp3-menu-item {
  max-width: 180px;
}

.bp3-hotkey-column {
  padding: 1rem;
}

// Color picker
.sketch-picker {
  width: 200px;
  padding: 0.3rem 0.3rem 0;
  box-sizing: initial;
  background: transparent !important;
  border-radius: none !important;
  box-shadow: none !important;
  .flexbox-fix {
    padding: 0.3rem 0 0 0.3rem;
  }
}

// Icons
.bp3-dark .bp3-icon:not(.bp3-icon-small-cross),
.bp3-dark .bp3-button:not([class*='-primary']) .bp3-icon,
.bp3-dark .bp3-button:not([class*='-active']) .bp3-icon,
.bp3-dark .bp3-button:not([class*='bp3-intent-']) .bp3-icon-standard,
.bp3-dark .bp3-button:not([class*='bp3-intent-']) .bp3-icon-large,
.bp3-dark .bp3-tree .bp3-icon,
.bp3-dark .bp3-tree .bp3-icon-standard,
.bp3-dark .bp3-tree .bp3-icon-large {
  color: $light-gray1;
}

.bp3-dark .bp3-button-group.bp3-minimal .bp3-button.bp3-intent-primary:hover {
  background: transparent;
  color: white;
}

.bp3-dark .bp3-button-group.bp3-minimal .bp3-button:hover:not(.bp3-disabled),
.bp3-dark #watched-folders .bp3-button:hover {
  // .bp3-button:hover > .custom-icon,
  // .bp3-dark .bp3-button:not([class*="bp3-intent-"]):not(.bp3-disabled) .bp3-icon:hover {
  background: transparent;
  color: white !important;
}
// Close button setting
.bp3-dark .bp3-button:not([class*='bp3-intent-']):hover {
  background: transparent;
  color: initial;
}

.bp3-dark #toolbar .bp3-button-group.bp3-minimal .bp3-button:hover,
.bp3-dark #outliner-tags-header-wrapper .bp3-button.bp3-minimal:hover,
.bp3-dark .bp3-button:not([class*='bp3-intent-']):hover,
.bp3-dark #watched-folders .bp3-button {
  background: transparent !important;
}

.bp3-button:has([class*='bp3-active']) .bp3-icon:hover {
  color: blue !important;
  background: transparent;
}

.bp3-dark .bp3-button-group.bp3-minimal .bp3-button:hover:not(.bp3-disabled),
.bp3-button.bp3-minimal:hover,
.bp3-dark .bp3-button.bp3-minimal:hover {
  border-bottom: 2px solid $blue1;
  border-radius: 0;
  padding-bottom: 3px;
  transition: all 0.2s $pt-transition-ease2;
}

//Sidebar override
.sidebar .bp3-dark .bp3-button-group.bp3-minimal .bp3-button:hover:not(.bp3-disabled),
.sidebar .bp3-button.bp3-minimal:hover,
.sidebar .bp3-dark .bp3-button.bp3-minimal:hover {
  border-left: 2px solid $blue1;
  border-bottom: none !important;
  border-radius: 0;
  padding-left: 7px;
  padding-bottom: 5px;
}

#system-tags {
  padding-left: 4px !important;

  .bp3-button {
    justify-content: flex-start;
  }

  button.bp3-button {
    // width: fit-content;
    border-radius: 0;
    /* border-bottom: none; */
  }

  .bp3-button:hover {
    border-bottom: none !important;
    padding-bottom: 5px;
    padding-left: 8px;
    border-left: 2px solid $blue1;
    // padding-left: 2px;
    transition: all 0.2s $pt-transition-ease2;
  }

  .bp3-button:not(last-child):hover,
  .bp3-button:not(last-child) {
    margin-bottom: 0px !important;
    // margin-top: 0px !important;
  }

  .bp3-button.bp3-active {
    color: #007af5 !important;

    .custom-icon {
      color: #007af5 !important;
    }
  }
}

.bp3-tag-input-values .bp3-button.bp3-minimal:hover:hover {
  padding-bottom: 2px;
  transition: all 0.2s $pt-transition-ease2;
}

.bp3-button:hover .bp3-button-text,
.bp3-button.bp3-minimal:hover .bp3-button-text {
  // .bp3-button > :last-child {
  // line-height: 1.5 !important;
  line-height: 1.15;
  // padding-top: 2px; {
  // padding-top: 2px;
  // transition: all 0.2s $pt-transition-ease2;
}

.bp3-dark .bp3-button-group.bp3-minimal .bp3-button.bp3-intent-primary {
  color: white;
}

.bp3-dark .bp3-disabled:not([class*='bp3-intent-']),
.bp3-dark .bp3-menu-item.bp3-disabled,
.bp3-dark button.bp3-disabled:hover .custom-icon {
  color: $dark-gray5;
}

.bp3-light .bp3-disabled {
  color: $light-gray3;
}

.bp3-dark .bp3-button-group.bp3-minimal .bp3-button:disabled,
.bp3-dark .bp3-button-group.bp3-minimal .bp3-button:disabled:hover,
.bp3-dark .bp3-button-group.bp3-minimal .bp3-button.bp3-disabled,
.bp3-dark .bp3-button-group.bp3-minimal .bp3-button.bp3-disabled:hover {
  color: white;
}

// Tree
$pt-grid-size: 10px !default;
$tree-row-height: $pt-grid-size * 3 !default;
$tree-icon-spacing: ($tree-row-height - 100rem) / 2 !default;

.bp3-tree .bp3-icon,
.bp3-tree .bp3-icon-standard,
.bp3-tree .bp3-icon-large {
  color: $light-gray1;
}

.bp3-tree-node-content-0 {
  padding-left: 0.5rem !important;
}

.bp3-dark .bp3-collapse {
  background-color: $dark-gray0;
}

.bp3-light .bp3-collapse {
  background-color: $light-gray2;
}

// Tree Selected
.bp3-dark .bp3-tree-node.bp3-tree-node-selected > .bp3-tree-node-content,
.bp3-light .bp3-tree-node.bp3-tree-node-selected > .bp3-tree-node-content,
.tree-node.bp3-tree-node-selected > .bp3-tree-node-content .bp3-icon,
.bp3-tree-node.bp3-tree-node-selected > .bp3-tree-node-content .bp3-icon {
  background-color: transparent;
  color: $blue1;
}

// Callout
.bp3-callout {
  line-height: 1.5;
  font-size: 14px;
  position: relative;
  border-radius: 6px;
  background-color: rgba(138, 155, 168, 0.15);
  width: 100%;
  padding: 10px 12px 9px;

  p {
    color: $dark-gray4;
  }
}

.bp3-dark .bp3-callout.bp3-intent-primary {
  background-color: $dark-gray4;
}

.bp3-dark .bp3-callout.bp3-intent-primary[class*='bp3-icon-']::before,
.bp3-dark .bp3-callout.bp3-intent-primary > .bp3-icon:first-child,
.bp3-dark .bp3-callout.bp3-intent-primary .bp3-heading {
  color: $blue5;
}

// Tags
.bp3-tag {
  border-radius: 3px;
  margin: 0 0.2rem 0.2rem 0;
  padding: 0.125rem 0.4rem;
  font-size: 0.8rem;
}

.bp3-tag.bp3-intent-primary,
.bp3-tag.bp3-intent-primary button > *:not([class*='-small-cross']) {
  background: $blue1-unimportant;
  color: $light-gray4;
  &.bp3-interactive:hover {
    // opacity: .85;
    background: $dark-gray5;
    // background: $blue1-unimportant;
    transition: all 0.1s $pt-transition-ease2;
  }
}

.drop-overlay-content {
  .tag-drag-drop {
    &.bp3-tag.bp3-minimal:not([class*='inspectorOpen']) {
      background: $blue1;
      color: $light-gray4;
      &.bp3-intent-primary {
        background: $dark-gray3;
      }
    }
  }
}

.bp3-tag.bp3-minimal:not([class*='bp3-intent-']) {
  background-color: $dark-gray5-unimportant;
}

.bp3-dark .bp3-tag.bp3-minimal:not([class*='bp3-intent-']),
.bp3-dark.bp3-tag.bp3-minimal:not([class*='bp3-intent-']) {
  color: $gray4;
}

.bp3-dark {
  .bp3-tag.bp3-minimal.bp3-intent-primary {
    background-color: #3e3e3e;
  }
  .bp3-tag.bp3-minimal.bp3-intent-primary.bp3-interactive {
    &:active,
    &:hover {
      background-color: #e3e3e355 !important;
    }
  }
}
.inspectorOpen .bp3-tag.bp3-minimal:not([class*='bp3-intent-']) {
  background-color: $blue1-unimportant;
}
.bp3-tag-input .bp3-tag.bp3-active {
  outline: #007af5 solid 2px;
  outline-offset: 1px;
}

.bp3-portal #fileTag .bp3-tag.bp3-minimal:not([class*='inspectorOpen']) {
  background-color: $blue1-unimportant;
}

.bp3-tag-input .bp3-tag.bp3-active {
  background: hsla(210, 100%, 55%, 1);
  outline: none;
  outline-offset: 0;
}

.bp3-portal #fileTag,
.bp3-dialog {
  .bp3-tag.bp3-minimal:not([class*='inspectorOpen']) {
    background-color: $blue1-unimportant;
    color: $light-gray4;
  }
}

.bp3-dark #watched-folders .bp3-button:hover {
  background-color: $dark-gray2 !important;
  border-left: 2px solid $blue1;
  padding-left: 0.85rem !important;
<<<<<<< HEAD
  // padding-left: calc(.85rem + 8px) !important
=======
>>>>>>> a138addd
  transition: all 0.2s $pt-transition-ease2;
  color: white;
}

<<<<<<< HEAD
@for $j from 0 through 20 {
  .#{$ns}-tree-node-content-#{$j} {
    padding-left: (($tree-row-height - $tree-icon-spacing) * $j) + 2px !important;
  }
}

.#{$ns}-tree-node-content-#0 {
  padding-left: ($tree-row-height - $tree-icon-spacing) + 4px;
}

=======
>>>>>>> a138addd
@for $i from 0 through 20 {
  .#{$ns}-tree-node-content-#{$i}:hover {
    background-color: #252525 !important;
    border-left: 2px solid $blue1;
    padding-left: (($tree-row-height - $tree-icon-spacing) * $i) + 0px !important;
    transition: all 0.2s $pt-transition-ease2;
    color: white;
  }
}
.#{$ns}-tree-node-content-#0:hover {
  padding-left: (($tree-row-height - $tree-icon-spacing) + 4px) + 2px;
}

.bp3-dark {
  .bp3-tree-node-content:hover,
  .bp3-tree-node-content:hover > .custom-icon,
  .bp3-button.bp3-minimal:hover .bp3-button-text,
  #watched-folders .bp3-minimal .bp3-icon {
    color: white;
  }
<<<<<<< HEAD
=======
}

// Hardcode left padding
.#{$ns}-tree-node-content-0:hover {
  padding-left: 2px !important;
}

.#{$ns}-tree-node-content-0 {
  padding-left: 4px !important;
>>>>>>> a138addd
}

.#{$ns}-tree-node-caret {
  transition: transform ($pt-transition-duration * 1.5) $pt-transition-ease;
}

// settings panel
.bp3-drawer {
  overflow-y: auto;
  display: flex;
  flex-direction: column;
  margin: 0;
  box-shadow: 0 0 0 1px rgba(16, 22, 26, 0.1), 0 4px 8px rgba(16, 22, 26, 0.2),
    0 18px 46px 6px rgba(16, 22, 26, 0.2);
  background: $light-gray5;
  padding: 1rem;
  // button {
  //   margin-bottom: 0.3rem;
  // }
}

.bp3-drawer-body {
  overflow: unset;
}

.bp3-drawer-header,
.bp3-drawer-body,
.bp3-drawer-body .bp3-divider,
.bp3-dialog-header {
  padding: 0 0 0.5rem 0;
  margin-bottom: 1rem;
  width: 100%;
}

.bp3-drawer-body > *,
#search-form:not(.bp3-button-group) > button {
  margin-bottom: 0.5rem;
}

.bp3-drawer {
  // .bp3-dialog .bp3-dialog-header {
  .custom-icon {
    color: $dark-gray4;
  }
}

.bp3-drawer .bp3-intent-warning .custom-icon {
  color: white !important;
}

.bp3-drawer:not(.bp3-position-top):not(.bp3-position-bottom):not(.bp3-position-left):not(.bp3-position-right):not(.bp3-vertical) {
  min-width: var(--inspector-width);
  width: 22rem;
}

// Search panel
#search-form,
main {
  .bp3-button-group.bp3-vertical > {
    .bp3-button:not(:first-child) {
      border-radius: 0 0 6px 6px !important;
    }

    .bp3-button:not(:last-child) {
      border-radius: 6px 6px 0 0 !important;
    }
  }
}

// .bp3-button-group.bp3-vertical > .bp3-button:not(:First-child) {
//   border-radius: 0 0 6px 6px !important;
// }
// .bp3-button-group.bp3-vertical > .bp3-button:not(:last-child) {
//   border-radius: 6px 6px 0 0 !important;
// }<|MERGE_RESOLUTION|>--- conflicted
+++ resolved
@@ -1122,16 +1122,12 @@
 .bp3-dark #watched-folders .bp3-button:hover {
   background-color: $dark-gray2 !important;
   border-left: 2px solid $blue1;
-  padding-left: 0.85rem !important;
-<<<<<<< HEAD
-  // padding-left: calc(.85rem + 8px) !important
-=======
->>>>>>> a138addd
+  // padding-left: 0.85rem !important;
+  padding-left: calc(.85rem + 8px) !important;
   transition: all 0.2s $pt-transition-ease2;
   color: white;
 }
 
-<<<<<<< HEAD
 @for $j from 0 through 20 {
   .#{$ns}-tree-node-content-#{$j} {
     padding-left: (($tree-row-height - $tree-icon-spacing) * $j) + 2px !important;
@@ -1142,8 +1138,6 @@
   padding-left: ($tree-row-height - $tree-icon-spacing) + 4px;
 }
 
-=======
->>>>>>> a138addd
 @for $i from 0 through 20 {
   .#{$ns}-tree-node-content-#{$i}:hover {
     background-color: #252525 !important;
@@ -1164,18 +1158,6 @@
   #watched-folders .bp3-minimal .bp3-icon {
     color: white;
   }
-<<<<<<< HEAD
-=======
-}
-
-// Hardcode left padding
-.#{$ns}-tree-node-content-0:hover {
-  padding-left: 2px !important;
-}
-
-.#{$ns}-tree-node-content-0 {
-  padding-left: 4px !important;
->>>>>>> a138addd
 }
 
 .#{$ns}-tree-node-caret {
