///////////////////////////////// Outliner /////////////////////////////////
nav {
  grid-area: outliner;
  overflow-y: auto;
  overflow-x: hidden;
  flex-shrink: 0;
  width: 0;
  min-width: 0;
  transition: min-width 0.2s cubic-bezier(0.4, 0, 0.2, 1);

  // Putt 2 buttons at bottom
  // display: flex;
  // flex-direction: column;

  &.outlinerOpen {
    min-width: var(--outliner-width);
    width: 16rem;

    button.bp3-button.bp3-minimal {
      opacity: 0;
      border-radius: 0;
      margin-bottom: 1px;
      border-bottom: 1px solid #ffffff00;
      transition: 0.2s cubic-bezier(0.4, 0, 0.2, 1);
    }
  }

  .bp3-dark {
    background: $dark-gray2;
  }

  &.outlinerOpen #import {
    overflow: visible !important;
  }

  .bp3-heading {
    margin: 0.5em 1rem;
  }
}
#search-form,
#import {
  margin: 0.5em 1rem;
  outline: none;
}

// .outlinerOpen button.bp3-button.bp3-minimal {
//   opacity: 0;
//   transition: .2s cubic-bezier(0.4, 0.0, 0.2, 1);
// }

///////////////////////////////// Import /////////////////////////////////

#import,
#search-form,
.gallery,
.error-boundary {
  // .error-boundary
  > button,
  .button.bp3-fill,
  button.bp3-button.bp3-fill,
  .bp3-non-ideal-state button.bp3-button {
    color: $light-gray2;
  }

  > button,
  .button.bp3-fill,
  .bp3-non-ideal-state button.bp3-button {
    margin-bottom: 0.5rem;
  }

  button.bp3-fill,
  // .bp3-non-ideal-state button.bp3-button:not(.bp3-intent-primary),
  .bp3-button:not([class*="bp3-intent-warning"]):not([class*="bp3-intent-danger"]):not([class*="bp3-intent-primary"]) {
    background: $light-gray1-trans;
    color: $light-gray2;
  }
  .bp3-non-ideal-state button.bp3-button:not(.bp3-intent-primary),
  .bp3-button:not([class*="bp3-intent-warning"]):not([class*="bp3-intent-danger"]),
  .bp3-icon > svg:not([fill]) {
    color: $light-gray3;
  }

  button.bp3-intent-primary {
    background: $light-gray0-trans;
  }
  button.bp3-intent-primary {
<<<<<<< HEAD
    background:$light-gray0-trans;
=======
    background: $light-gray0-trans;
>>>>>>> c2f32811
  }
}

///////////////////////////////// Tag hierarchy /////////////////////////////////
#outliner-tags-header-wrapper {
  display: flex;
  min-height: 39px;

  h4 {
    margin-right: auto;
  }
}

#outliner {
  &:hover #outliner-tags-header-wrapper:not(last-child) > * {
    opacity: 1;
  }
}

nav .bp3-tree {
  background-color: $dark-gray2;
  overflow: auto;

  .bp3-tree-root {
    overflow: hidden;
  }
}

.bp3-light {
  background-color: $light-gray2;
}

#tree-footer {
  flex: 1;
  min-height: 16px;
}

// Reordering by dragging
.bp3-tree-node .reorder-target {
  border-bottom: 2px solid $blue1;
  padding-bottom: 3px;
  border-bottom: 2px solid transparent;
}

.bp3-tree-node .reorder-source,
.bp3-tree-node .reorder-source > div {
  opacity: 0.2;
}

.bp3-control-group {
  padding: 0.25rem;
}

.bp3-input {
  padding: 0 0.25rem;
}

.bp3-input:focus {
  box-shadow: 0 0 0 1.5px $blue1;
  // box-shadow: none !important;
}

.tagLabel {
  overflow: hidden;
  text-overflow: ellipsis;
  white-space: nowrap;
}

.bp3-tree .bp3-input {
  height: 1.6rem;
}

///////////////////////////////// Search tab /////////////////////////////////
#search-form {
  .bp3-popover-target {
    width: 100%;
  }
  #actions-bar {
    float: right;
  }
  .criteria {
    .bp3-control-group {
      padding: 0px;
    }
    .add-remove {
      flex-grow: 0;
      margin-left: 8px;
      button {
        min-width: 15px;
        min-height: 15px;
        width: 15px;
        height: 15px;
        line-height: 0;
        padding: 5px;
      }
      button:hover * {
        line-height: 0;
      }
    }
  }
}

#system-tags {
  .bp3-button-text {
    margin-right: auto;
  }
}

#tag-remove-overview {
  padding: 8px 0;
  max-height: 100px;
  overflow-y: auto;
}<|MERGE_RESOLUTION|>--- conflicted
+++ resolved
@@ -84,11 +84,7 @@
     background: $light-gray0-trans;
   }
   button.bp3-intent-primary {
-<<<<<<< HEAD
-    background:$light-gray0-trans;
-=======
     background: $light-gray0-trans;
->>>>>>> c2f32811
   }
 }
 
